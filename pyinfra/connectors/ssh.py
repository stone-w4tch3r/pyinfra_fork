from __future__ import annotations

import shlex
from distutils.spawn import find_executable
<<<<<<< HEAD
from getpass import getpass
from os import path
from random import uniform
from socket import error as socket_error, gaierror
from time import sleep
from typing import TYPE_CHECKING, Type, Union
=======
from random import uniform
from socket import error as socket_error, gaierror
from time import sleep
from typing import TYPE_CHECKING, Any, Iterable, Optional, Tuple
>>>>>>> ed67e748

import click
from paramiko import AuthenticationException, BadHostKeyException, SFTPClient, SSHException
from typing_extensions import TypedDict, Unpack

from pyinfra import logger
from pyinfra.api.command import QuoteString, StringCommand
from pyinfra.api.exceptions import ConnectError
from pyinfra.api.util import get_file_io, memoize

from .base import BaseConnector, DataMeta
from .ssh_util import get_private_key, raise_connect_error
from .sshuserclient import SSHClient
from .util import (
    CommandOutput,
    execute_command_with_sudo_retry,
    make_unix_command_for_host,
    read_output_buffers,
    run_local_process,
    write_stdin,
)

if TYPE_CHECKING:
<<<<<<< HEAD
    from pyinfra.api.host import Host
    from pyinfra.api.state import State


class Meta(BaseConnectorMeta):
    handles_execution = True
    keys_prefix = "ssh"

    class DataKeys:
        hostname = "SSH hostname"
        port = "SSH port"

        user = "User to SSH as"
        password = "Password to use for authentication"
        key = "Key file to use for authentication"
        key_password = "Key file password"

        allow_agent = "Allow using SSH agent"
        look_for_keys = "Allow looking up users keys"

        forward_agent = "Enable SSH forward agent"
        config_file = "Custom SSH config file"
        known_hosts_file = "Custom SSH known hosts file"
        strict_host_key_checking = "Override strict host keys check setting"

        connect_retries = "Number of tries to connect via ssh"
        connect_retry_min_delay = "Lower bound for random delay between retries"
        connect_retry_max_delay = "Upper bound for random delay between retries"

        paramiko_connect_kwargs = (
            "Override keyword arguments passed into paramiko's `SSHClient.connect`"
        )
=======
    from pyinfra.api.arguments import ConnectorArguments


class ConnectorData(TypedDict):
    ssh_hostname: str
    ssh_port: int
    ssh_user: str
    ssh_password: str
    ssh_key: str
    ssh_key_password: str

    ssh_allow_agent: bool
    ssh_look_for_keys: bool
    ssh_forward_agent: bool

    ssh_config_file: str
    ssh_known_hosts_file: str
    ssh_strict_host_key_checking: str

    ssh_paramiko_connect_kwargs: dict

    ssh_connect_retries: int
    ssh_connect_retry_min_delay: float
    ssh_connect_retry_max_delay: float


connector_data_meta: dict[str, DataMeta] = {
    "ssh_hostname": DataMeta("SSH hostname"),
    "ssh_port": DataMeta("SSH port"),
    "ssh_user": DataMeta("SSH user"),
    "ssh_password": DataMeta("SSH password"),
    "ssh_key": DataMeta("SSH key filename"),
    "ssh_key_password": DataMeta("SSH key password"),
    "ssh_allow_agent": DataMeta(
        "Whether to use any active SSH agent",
        True,
    ),
    "ssh_look_for_keys": DataMeta(
        "Whether to look for private keys",
        True,
    ),
    "ssh_forward_agent": DataMeta(
        "Whether to enable SSH forward agent",
        False,
    ),
    "ssh_config_file": DataMeta("SSH config filename"),
    "ssh_known_hosts_file": DataMeta("SSH known_hosts filename"),
    "ssh_strict_host_key_checking": DataMeta(
        "SSH strict host key checking",
        "accept-new",
    ),
    "ssh_paramiko_connect_kwargs": DataMeta(
        "Override keyword arguments passed into Paramiko's ``SSHClient.connect``"
    ),
    "ssh_connect_retries": DataMeta("Number of tries to connect via ssh", 0),
    "ssh_connect_retry_min_delay": DataMeta(
        "Lower bound for random delay between retries",
        0.1,
    ),
    "ssh_connect_retry_max_delay": DataMeta(
        "Upper bound for random delay between retries",
        0.5,
    ),
}


class SSHConnector(BaseConnector):
    """
    Connect to hosts over SSH. This is the default connector and all targets default
    to this meaning you do not need to specify it - ie the following two commands
    are identical:
>>>>>>> ed67e748

    .. code:: shell

        pyinfra my-host.net ...
        pyinfra @ssh/my-host.net ...
    """

    __examples_doc__ = """
    An inventory file (``inventory.py``) containing a single SSH target with SSH
    forward agent enabled:

    .. code:: python

        hosts = [
            ("my-host.net", {"ssh_forward_agent": True}),
        ]

    Multiple hosts sharing the same SSH username:

    .. code:: python

        hosts = (
            [
                "my-host-1.net",
                "my-host-2.net",
            ],
            {
                "ssh_username": "ssh-user",
            },
        )
    """

    handles_execution = True

    data_cls = ConnectorData
    data_meta = connector_data_meta
    data: ConnectorData

    client: Optional[SSHClient] = None

    @staticmethod
    def make_names_data(name):
        yield "@ssh/{0}".format(name), {"ssh_hostname": name}, []

    def make_paramiko_kwargs(self) -> dict[str, Any]:
        kwargs = {
            "allow_agent": False,
            "look_for_keys": False,
            "hostname": self.data["ssh_hostname"] or self.host.name,
            # Overrides of SSH config via pyinfra host data
            "_pyinfra_ssh_forward_agent": self.data["ssh_forward_agent"],
            "_pyinfra_ssh_config_file": self.data["ssh_config_file"],
            "_pyinfra_ssh_known_hosts_file": self.data["ssh_known_hosts_file"],
            "_pyinfra_ssh_strict_host_key_checking": self.data["ssh_strict_host_key_checking"],
            "_pyinfra_ssh_paramiko_connect_kwargs": self.data["ssh_paramiko_connect_kwargs"],
        }

        for key, value in (
            ("username", self.data["ssh_user"]),
            ("port", int(self.data["ssh_port"] or 0)),
            ("timeout", self.state.config.CONNECT_TIMEOUT),
        ):
            if value:
                kwargs[key] = value

        # Password auth (boo!)
        ssh_password = self.data["ssh_password"]
        if ssh_password:
            kwargs["password"] = ssh_password

        # Key auth!
        ssh_key = self.data["ssh_key"]
        if ssh_key:
            kwargs["pkey"] = get_private_key(
                self.state,
                key_filename=ssh_key,
                key_password=self.data["ssh_key_password"],
            )

        # No key or password, so let's have paramiko look for SSH agents and user keys
        # unless disabled by the user.
        else:
            kwargs["allow_agent"] = self.data["ssh_allow_agent"]
            kwargs["look_for_keys"] = self.data["ssh_look_for_keys"]

        return kwargs

    def connect(self) -> None:
        retries = self.data["ssh_connect_retries"]

        try:
            while True:
                try:
                    return self._connect()
                except (SSHException, gaierror, socket_error, EOFError):
                    if retries == 0:
                        raise
                    retries -= 1
                    min_delay = self.data["ssh_connect_retry_min_delay"]
                    max_delay = self.data["ssh_connect_retry_max_delay"]
                    sleep(uniform(min_delay, max_delay))
        except SSHException as e:
            raise_connect_error(self.host, "SSH error", e)
        except gaierror as e:
            raise_connect_error(self.host, "Could not resolve hostname", e)
        except socket_error as e:
            raise_connect_error(self.host, "Could not connect", e)
        except EOFError as e:
            raise_connect_error(self.host, "EOF error", e)

    def _connect(self) -> None:
        """
        Connect to a single host. Returns the SSH client if successful. Stateless by
        design so can be run in parallel.
        """

        kwargs = self.make_paramiko_kwargs()
        hostname = kwargs.pop("hostname")
        logger.debug("Connecting to: %s (%r)", hostname, kwargs)

        self.client = SSHClient()

        try:
            self.client.connect(hostname, **kwargs)
        except AuthenticationException as e:
            auth_kwargs = {}

            for key, value in kwargs.items():
                if key in ("username", "password"):
                    auth_kwargs[key] = value
                    continue

                if key == "pkey" and value:
                    auth_kwargs["key"] = self.data["ssh_key"]

            auth_args = ", ".join(
                "{0}={1}".format(key, value) for key, value in auth_kwargs.items()
            )

<<<<<<< HEAD
def connect(state: "State", host: "Host"):
    """
    Connect to a single host. Returns the SSH client if successful. Stateless by
    design so can be run in parallel.
    """
    retries = host.data.get(DATA_KEYS.connect_retries, 0)

    for tries_left in range(retries, -1, -1):
        con = _connect(state, host, tries_left)
        if con:
            return con


def _connect(state: "State", host: "Host", tries_left: int):
    kwargs = _make_paramiko_kwargs(state, host)
    logger.debug("Connecting to: %s (%r)", host.name, kwargs)
=======
            raise_connect_error(self.host, "Authentication error ({0})".format(auth_args), e)

        except BadHostKeyException as e:
            remove_entry = e.hostname
            port = self.client._ssh_config.get("port", 22)
            if port != 22:
                remove_entry = f"[{e.hostname}]:{port}"
>>>>>>> ed67e748

            logger.warning("WARNING: REMOTE HOST IDENTIFICATION HAS CHANGED!")
            logger.warning(
                ("Someone could be eavesdropping on you right now " "(man-in-the-middle attack)!"),
            )
            logger.warning("If this is expected, you can remove the bad key using:")
            logger.warning(f"    ssh-keygen -R {remove_entry}")

            raise_connect_error(
                self.host,
                "SSH host key error",
                f"Host key for {e.hostname} does not match.",
            )

    def run_shell_command(
        self,
        command: StringCommand,
        print_output: bool = False,
        print_input: bool = False,
        **arguments: Unpack["ConnectorArguments"],
    ) -> Tuple[bool, CommandOutput]:
        """
        Execute a command on the specified host.

        Args:
            state (``pyinfra.api.State`` obj): state object for this command
            hostname (string): hostname of the target
            command (string): actual command to execute
            sudo (boolean): whether to wrap the command with sudo
            sudo_user (string): user to sudo to
            get_pty (boolean): whether to get a PTY before executing the command
            env (dict): environment variables to set
            timeout (int): timeout for this command to complete before erroring

        Returns:
            tuple: (exit_code, stdout, stderr)
            stdout and stderr are both lists of strings from each buffer.
        """

        _get_pty = arguments.pop("_get_pty", False)
        _timeout = arguments.pop("_timeout", None)
        _stdin = arguments.pop("_stdin", None)
        _success_exit_codes = arguments.pop("_success_exit_codes", None)

        def execute_command() -> Tuple[int, CommandOutput]:
            unix_command = make_unix_command_for_host(self.state, self.host, command, **arguments)
            actual_command = unix_command.get_raw_value()

            logger.debug(
                "Running command on %s: (pty=%s) %s",
                self.host.name,
                _get_pty,
                unix_command,
            )

            if print_input:
                click.echo("{0}>>> {1}".format(self.host.print_prefix, unix_command), err=True)

            # Run it! Get stdout, stderr & the underlying channel
            assert self.client is not None
            stdin_buffer, stdout_buffer, stderr_buffer = self.client.exec_command(
                actual_command,
                get_pty=_get_pty,
            )

            if _stdin:
                write_stdin(_stdin, stdin_buffer)

            combined_output = read_output_buffers(
                stdout_buffer,
                stderr_buffer,
                timeout=_timeout,
                print_output=print_output,
                print_prefix=self.host.print_prefix,
            )

            logger.debug("Waiting for exit status...")
            exit_status = stdout_buffer.channel.recv_exit_status()
            logger.debug("Command exit status: %i", exit_status)

            return exit_status, combined_output

        return_code, combined_output = execute_command_with_sudo_retry(
            self.host,
            arguments,
            execute_command,
        )

<<<<<<< HEAD
    except SSHException as e:
        if tries_left == 0:
            _raise_connect_error(host, "SSH error", e)

    except gaierror:
        if tries_left == 0:
            _raise_connect_error(host, "Could not resolve hostname", hostname)

    except socket_error as e:
        if tries_left == 0:
            _raise_connect_error(host, "Could not connect", e)

    except EOFError as e:
        if tries_left == 0:
            _raise_connect_error(host, "EOF error", e)

    min_delay = host.data.get(DATA_KEYS.connect_retry_min_delay, 0.1)
    max_delay = host.data.get(DATA_KEYS.connect_retry_max_delay, 0.5)
    sleep(uniform(min_delay, max_delay))

    return None


def run_shell_command(
    state: "State",
    host: "Host",
    command,
    get_pty: bool = False,
    timeout=None,
    stdin=None,
    success_exit_codes=None,
    print_output: bool = False,
    print_input: bool = False,
    return_combined_output: bool = False,
    **command_kwargs,
):
    """
    Execute a command on the specified host.

    Args:
        state (``pyinfra.api.State`` obj): state object for this command
        hostname (string): hostname of the target
        command (string): actual command to execute
        sudo (boolean): whether to wrap the command with sudo
        sudo_user (string): user to sudo to
        get_pty (boolean): whether to get a PTY before executing the command
        env (dict): environment variables to set
        timeout (int): timeout for this command to complete before erroring

    Returns:
        tuple: (exit_code, stdout, stderr)
        stdout and stderr are both lists of strings from each buffer.
    """

    def execute_command():
        unix_command = make_unix_command_for_host(state, host, command, **command_kwargs)
        actual_command = unix_command.get_raw_value()

        logger.debug(
            "Running command on %s: (pty=%s) %s",
            host.name,
            get_pty,
            unix_command,
        )

        if print_input:
            click.echo("{0}>>> {1}".format(host.print_prefix, unix_command), err=True)
=======
        if _success_exit_codes:
            status = return_code in _success_exit_codes
        else:
            status = return_code == 0

        return status, combined_output
>>>>>>> ed67e748

    @memoize
    def get_sftp_connection(self):
        assert self.client is not None
        transport = self.client.get_transport()
        assert transport is not None, "No transport"
        try:
            return SFTPClient.from_transport(transport)
        except SSHException as e:
            raise ConnectError(
                (
                    "Unable to establish SFTP connection. Check that the SFTP subsystem "
                    "for the SSH service at {0} is enabled."
                ).format(self.host),
            ) from e

    def _get_file(self, remote_filename: str, filename_or_io):
        with get_file_io(filename_or_io, "wb") as file_io:
            sftp = self.get_sftp_connection()
            sftp.getfo(remote_filename, file_io)

    def get_file(
        self,
        remote_filename: str,
        filename_or_io,
        remote_temp_filename=None,
        print_output: bool = False,
        print_input: bool = False,
        **arguments: Unpack["ConnectorArguments"],
    ) -> bool:
        """
        Download a file from the remote host using SFTP. Supports download files
        with sudo by copying to a temporary directory with read permissions,
        downloading and then removing the copy.
        """

        _sudo = arguments.get("_sudo", False)
        _su_user = arguments.get("_su_user", None)

        if _sudo or _su_user:
            # Get temp file location
            temp_file = remote_temp_filename or self.host.get_temp_filename(remote_filename)

            # Copy the file to the tempfile location and add read permissions
            command = StringCommand(
                "cp", remote_filename, temp_file, "&&", "chmod", "+r", temp_file
            )

            copy_status, output = self.run_shell_command(
                command,
                print_output=print_output,
                print_input=print_input,
                **arguments,
            )

            if copy_status is False:
                logger.error("File download copy temp error: {0}".format(output.stderr))
                return False

            try:
                self._get_file(temp_file, filename_or_io)

            # Ensure that, even if we encounter an error, we (attempt to) remove the
            # temporary copy of the file.
            finally:
                remove_status, output = self.run_shell_command(
                    StringCommand("rm", "-f", temp_file),
                    print_output=print_output,
                    print_input=print_input,
                    **arguments,
                )

            if remove_status is False:
                logger.error("File download remove temp error: {0}".format(output.stderr))
                return False

        else:
            self._get_file(remote_filename, filename_or_io)

        if print_output:
            click.echo(
                "{0}file downloaded: {1}".format(self.host.print_prefix, remote_filename),
                err=True,
            )

        return True

    def _put_file(self, filename_or_io, remote_location):
        logger.debug("Attempting upload of %s to %s", filename_or_io, remote_location)

        attempts = 0
        last_e = None

        while attempts < 3:
            try:
                with get_file_io(filename_or_io) as file_io:
                    sftp = self.get_sftp_connection()
                    sftp.putfo(file_io, remote_location)
                return
            except OSError as e:
                logger.warning(f"Failed to upload file, retrying: {e}")
                attempts += 1
                last_e = e

        if last_e is not None:
            raise last_e

    def put_file(
        self,
        filename_or_io,
        remote_filename,
        remote_temp_filename=None,
        print_output: bool = False,
        print_input: bool = False,
        **arguments: Unpack["ConnectorArguments"],
    ) -> bool:
        """
        Upload file-ios to the specified host using SFTP. Supports uploading files
        with sudo by uploading to a temporary directory then moving & chowning.
        """

        original_arguments = arguments.copy()

        _sudo = arguments.pop("_sudo", False)
        _sudo_user = arguments.pop("_sudo_user", False)
        _doas = arguments.pop("_doas", False)
        _doas_user = arguments.pop("_doas_user", False)
        _su_user = arguments.pop("_su_user", None)

        # sudo/su are a little more complicated, as you can only sftp with the SSH
        # user connected, so upload to tmp and copy/chown w/sudo and/or su_user
        if _sudo or _doas or _su_user:
            # Get temp file location
            temp_file = remote_temp_filename or self.host.get_temp_filename(remote_filename)
            self._put_file(filename_or_io, temp_file)

            # Make sure our sudo/su user can access the file
            other_user = _su_user or _sudo_user or _doas_user
            if other_user:
                status, output = self.run_shell_command(
                    StringCommand("setfacl", "-m", f"u:{other_user}:r", temp_file),
                    print_output=print_output,
                    print_input=print_input,
                    **arguments,
                )

                if status is False:
                    logger.error("Error on handover to sudo/su user: {0}".format(output.stderr))
                    return False

            # Execute run_shell_command w/sudo, etc
            command = StringCommand("cp", temp_file, QuoteString(remote_filename))

            status, output = self.run_shell_command(
                command,
                print_output=print_output,
                print_input=print_input,
                **original_arguments,
            )

            if status is False:
                logger.error("File upload error: {0}".format(output.stderr))
                return False

            # Delete the temporary file now that we've successfully copied it
            command = StringCommand("rm", "-f", temp_file)

            status, output = self.run_shell_command(
                command,
                print_output=print_output,
                print_input=print_input,
                **arguments,
            )

            if status is False:
                logger.error("Unable to remove temporary file: {0}".format(output.stderr))
                return False

        # No sudo and no su_user, so just upload it!
        else:
            self._put_file(filename_or_io, remote_filename)

        if print_output:
            click.echo(
                "{0}file uploaded: {1}".format(self.host.print_prefix, remote_filename),
                err=True,
            )

        return True

    def check_can_rsync(self):
        if self.data["ssh_key_password"]:
            raise NotImplementedError(
                "Rsync does not currently work with SSH keys needing passwords."
            )

        if self.data["ssh_password"]:
            raise NotImplementedError("Rsync does not currently work with SSH passwords.")

        if not find_executable("rsync"):
            raise NotImplementedError("The `rsync` binary is not available on this system.")

    def rsync(
        self,
        src: str,
        dest: str,
        flags: Iterable[str],
        print_output: bool = False,
        print_input: bool = False,
        **arguments: Unpack["ConnectorArguments"],
    ):
        _sudo = arguments.pop("_sudo", False)
        _sudo_user = arguments.pop("_sudo_user", False)

        hostname = self.data["ssh_hostname"] or self.host.name
        user = self.data["ssh_user"]
        if user:
            user = "{0}@".format(user)

        ssh_flags = []
        # To avoid asking for interactive input, specify BatchMode=yes
        ssh_flags.append("-o BatchMode=yes")

        known_hosts_file = self.data["ssh_known_hosts_file"]
        if known_hosts_file:
            ssh_flags.append(
                '-o \\"UserKnownHostsFile={0}\\"'.format(shlex.quote(known_hosts_file))
            )  # never trust users

        strict_host_key_checking = self.data["ssh_strict_host_key_checking"]
        if strict_host_key_checking:
            ssh_flags.append(
                '-o \\"StrictHostKeyChecking={0}\\"'.format(shlex.quote(strict_host_key_checking))
            )

        ssh_config_file = self.data["ssh_config_file"]
        if ssh_config_file:
            ssh_flags.append("-F {0}".format(shlex.quote(ssh_config_file)))

        port = self.data["ssh_port"]
        if port:
            ssh_flags.append("-p {0}".format(port))

        ssh_key = self.data["ssh_key"]
        if ssh_key:
            ssh_flags.append("-i {0}".format(ssh_key))

        remote_rsync_command = "rsync"
        if _sudo:
            remote_rsync_command = "sudo rsync"
            if _sudo_user:
                remote_rsync_command = "sudo -u {0} rsync".format(_sudo_user)

        rsync_command = (
            "rsync {rsync_flags} "
            '--rsh "ssh {ssh_flags}" '
            "--rsync-path '{remote_rsync_command}' "
            "{src} {user}{hostname}:{dest}"
        ).format(
            rsync_flags=" ".join(flags),
            ssh_flags=" ".join(ssh_flags),
            remote_rsync_command=remote_rsync_command,
            user=user,
            hostname=hostname,
            src=src,
            dest=dest,
        )

        if print_input:
            click.echo("{0}>>> {1}".format(self.host.print_prefix, rsync_command), err=True)

        return_code, output = run_local_process(
            rsync_command,
            print_output=print_output,
            print_prefix=self.host.print_prefix,
        )

        status = return_code == 0
        if not status:
            raise IOError(output.stderr)

        return True<|MERGE_RESOLUTION|>--- conflicted
+++ resolved
@@ -2,19 +2,10 @@
 
 import shlex
 from distutils.spawn import find_executable
-<<<<<<< HEAD
-from getpass import getpass
-from os import path
-from random import uniform
-from socket import error as socket_error, gaierror
-from time import sleep
-from typing import TYPE_CHECKING, Type, Union
-=======
 from random import uniform
 from socket import error as socket_error, gaierror
 from time import sleep
 from typing import TYPE_CHECKING, Any, Iterable, Optional, Tuple
->>>>>>> ed67e748
 
 import click
 from paramiko import AuthenticationException, BadHostKeyException, SFTPClient, SSHException
@@ -38,40 +29,6 @@
 )
 
 if TYPE_CHECKING:
-<<<<<<< HEAD
-    from pyinfra.api.host import Host
-    from pyinfra.api.state import State
-
-
-class Meta(BaseConnectorMeta):
-    handles_execution = True
-    keys_prefix = "ssh"
-
-    class DataKeys:
-        hostname = "SSH hostname"
-        port = "SSH port"
-
-        user = "User to SSH as"
-        password = "Password to use for authentication"
-        key = "Key file to use for authentication"
-        key_password = "Key file password"
-
-        allow_agent = "Allow using SSH agent"
-        look_for_keys = "Allow looking up users keys"
-
-        forward_agent = "Enable SSH forward agent"
-        config_file = "Custom SSH config file"
-        known_hosts_file = "Custom SSH known hosts file"
-        strict_host_key_checking = "Override strict host keys check setting"
-
-        connect_retries = "Number of tries to connect via ssh"
-        connect_retry_min_delay = "Lower bound for random delay between retries"
-        connect_retry_max_delay = "Upper bound for random delay between retries"
-
-        paramiko_connect_kwargs = (
-            "Override keyword arguments passed into paramiko's `SSHClient.connect`"
-        )
-=======
     from pyinfra.api.arguments import ConnectorArguments
 
 
@@ -143,7 +100,6 @@
     Connect to hosts over SSH. This is the default connector and all targets default
     to this meaning you do not need to specify it - ie the following two commands
     are identical:
->>>>>>> ed67e748
 
     .. code:: shell
 
@@ -283,24 +239,6 @@
                 "{0}={1}".format(key, value) for key, value in auth_kwargs.items()
             )
 
-<<<<<<< HEAD
-def connect(state: "State", host: "Host"):
-    """
-    Connect to a single host. Returns the SSH client if successful. Stateless by
-    design so can be run in parallel.
-    """
-    retries = host.data.get(DATA_KEYS.connect_retries, 0)
-
-    for tries_left in range(retries, -1, -1):
-        con = _connect(state, host, tries_left)
-        if con:
-            return con
-
-
-def _connect(state: "State", host: "Host", tries_left: int):
-    kwargs = _make_paramiko_kwargs(state, host)
-    logger.debug("Connecting to: %s (%r)", host.name, kwargs)
-=======
             raise_connect_error(self.host, "Authentication error ({0})".format(auth_args), e)
 
         except BadHostKeyException as e:
@@ -308,7 +246,6 @@
             port = self.client._ssh_config.get("port", 22)
             if port != 22:
                 remove_entry = f"[{e.hostname}]:{port}"
->>>>>>> ed67e748
 
             logger.warning("WARNING: REMOTE HOST IDENTIFICATION HAS CHANGED!")
             logger.warning(
@@ -397,82 +334,12 @@
             execute_command,
         )
 
-<<<<<<< HEAD
-    except SSHException as e:
-        if tries_left == 0:
-            _raise_connect_error(host, "SSH error", e)
-
-    except gaierror:
-        if tries_left == 0:
-            _raise_connect_error(host, "Could not resolve hostname", hostname)
-
-    except socket_error as e:
-        if tries_left == 0:
-            _raise_connect_error(host, "Could not connect", e)
-
-    except EOFError as e:
-        if tries_left == 0:
-            _raise_connect_error(host, "EOF error", e)
-
-    min_delay = host.data.get(DATA_KEYS.connect_retry_min_delay, 0.1)
-    max_delay = host.data.get(DATA_KEYS.connect_retry_max_delay, 0.5)
-    sleep(uniform(min_delay, max_delay))
-
-    return None
-
-
-def run_shell_command(
-    state: "State",
-    host: "Host",
-    command,
-    get_pty: bool = False,
-    timeout=None,
-    stdin=None,
-    success_exit_codes=None,
-    print_output: bool = False,
-    print_input: bool = False,
-    return_combined_output: bool = False,
-    **command_kwargs,
-):
-    """
-    Execute a command on the specified host.
-
-    Args:
-        state (``pyinfra.api.State`` obj): state object for this command
-        hostname (string): hostname of the target
-        command (string): actual command to execute
-        sudo (boolean): whether to wrap the command with sudo
-        sudo_user (string): user to sudo to
-        get_pty (boolean): whether to get a PTY before executing the command
-        env (dict): environment variables to set
-        timeout (int): timeout for this command to complete before erroring
-
-    Returns:
-        tuple: (exit_code, stdout, stderr)
-        stdout and stderr are both lists of strings from each buffer.
-    """
-
-    def execute_command():
-        unix_command = make_unix_command_for_host(state, host, command, **command_kwargs)
-        actual_command = unix_command.get_raw_value()
-
-        logger.debug(
-            "Running command on %s: (pty=%s) %s",
-            host.name,
-            get_pty,
-            unix_command,
-        )
-
-        if print_input:
-            click.echo("{0}>>> {1}".format(host.print_prefix, unix_command), err=True)
-=======
         if _success_exit_codes:
             status = return_code in _success_exit_codes
         else:
             status = return_code == 0
 
         return status, combined_output
->>>>>>> ed67e748
 
     @memoize
     def get_sftp_connection(self):
