from __future__ import annotations

import re
from typing import Iterable


<<<<<<< HEAD
def parse_packages(regex: str, output: Iterable[str]) -> dict[str, set[str]]:
    packages = {}
=======
def parse_packages(regex, output):
    packages: dict[str, set[str]] = {}
>>>>>>> ed67e748

    for line in output:
        matches = re.match(regex, line)

        if matches:
            name = matches.group(1)
            packages.setdefault(name, set())
            packages[name].add(matches.group(2))

    return packages


def _parse_yum_or_zypper_repositories(output):
    repos = []

    current_repo: dict[str, str] = {}
    for line in output:
        line = line.strip()
        if not line or line.startswith("#"):
            continue

        if line.startswith("["):
            if current_repo:
                repos.append(current_repo)
                current_repo = {}

            current_repo["name"] = line[1:-1]

        if current_repo and "=" in line:
            key, value = line.split("=", 1)
            current_repo[key] = value

    if current_repo:
        repos.append(current_repo)

    return repos


parse_yum_repositories = _parse_yum_or_zypper_repositories

parse_zypper_repositories = _parse_yum_or_zypper_repositories<|MERGE_RESOLUTION|>--- conflicted
+++ resolved
@@ -4,13 +4,8 @@
 from typing import Iterable
 
 
-<<<<<<< HEAD
 def parse_packages(regex: str, output: Iterable[str]) -> dict[str, set[str]]:
-    packages = {}
-=======
-def parse_packages(regex, output):
     packages: dict[str, set[str]] = {}
->>>>>>> ed67e748
 
     for line in output:
         matches = re.match(regex, line)
