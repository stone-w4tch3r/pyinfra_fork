from __future__ import annotations

from collections import defaultdict
from dataclasses import dataclass
from enum import IntEnum
from graphlib import CycleError, TopologicalSorter
from multiprocessing import cpu_count
from typing import TYPE_CHECKING, Callable, Iterator, Optional

from gevent.pool import Pool
from paramiko import PKey

from pyinfra import logger

from .config import Config
<<<<<<< HEAD
from .exceptions import NoMoreHostsError, PyinfraError
from .util import sha1_hash
=======
from .exceptions import PyinfraError
>>>>>>> ed67e748

if TYPE_CHECKING:
    from pyinfra.api.arguments import AllArguments
    from pyinfra.api.command import PyinfraCommand
    from pyinfra.api.host import Host
    from pyinfra.api.inventory import Inventory
    from pyinfra.api.operation import OperationMeta


# Work out the max parallel we can achieve with the open files limit of the user/process,
# take 10 for opening Python files and /3 for ~3 files per host during op runs.
# See: https://github.com/Fizzadar/pyinfra/issues/44
try:
    from resource import RLIMIT_NOFILE, getrlimit

    nofile_limit, _ = getrlimit(RLIMIT_NOFILE)
    MAX_PARALLEL = round((nofile_limit - 10) / 3)

# Resource isn't available on Windows
except ImportError:
    nofile_limit = 0
    MAX_PARALLEL = 100000


class BaseStateCallback:
    # Host callbacks
    #

    @staticmethod
    def host_before_connect(state: "State", host: "Host"):
        pass

    @staticmethod
    def host_connect(state: "State", host: "Host"):
        pass

    @staticmethod
    def host_connect_error(state: "State", host: "Host", error):
        pass

    @staticmethod
    def host_disconnect(state: "State", host: "Host"):
        pass

    # Operation callbacks
    #

    @staticmethod
    def operation_start(state: "State", op_hash):
        pass

    @staticmethod
    def operation_host_start(state: "State", host: "Host", op_hash):
        pass

    @staticmethod
    def operation_host_success(state: "State", host: "Host", op_hash):
        pass

    @staticmethod
    def operation_host_error(state: "State", host: "Host", op_hash):
        pass

    @staticmethod
    def operation_end(state: "State", op_hash):
        pass


class StateStage(IntEnum):
    # Setup - collect inventory & data
    Setup = 1
    # Connect - connect to the inventory
    Connect = 2
    # Prepare - detect operation changes
    Prepare = 3
    # Execute - execute operations
    Execute = 4
    # Disconnect - disconnect from the inventory
    Disconnect = 5


class StateOperationMeta:
    names: set[str]
    args: list[str]
    op_order: tuple[int, ...]
    global_arguments: "AllArguments"

    def __init__(self, op_order: tuple[int, ...]):
        self.op_order = op_order
        self.names = set()
        self.args = []
        self.global_arguments = {}  # type: ignore


@dataclass
class StateOperationHostData:
    command_generator: Callable[[], Iterator["PyinfraCommand"]]
    global_arguments: "AllArguments"
    operation_meta: "OperationMeta"
    parent_op_hash: Optional[str] = None


class StateHostMeta:
    ops = 0
    ops_change = 0
    ops_no_change = 0
    op_hashes: set[str]

    def __init__(self):
        self.op_hashes = set()


class StateHostResults:
    ops = 0
    success_ops = 0
    error_ops = 0
    ignored_error_ops = 0
    partial_ops = 0


class State:
    """
    Manages state for a pyinfra deploy.
    """

    initialised: bool = False

    # A pyinfra.api.Inventory which stores all our pyinfra.api.Host's
    inventory: "Inventory"

    # A pyinfra.api.Config
    config: "Config"

    # Main gevent pool
    pool: "Pool"

    # Current stage this state is in
    current_stage: StateStage = StateStage.Setup
    # Warning counters by stage
    stage_warnings: dict[StateStage, int] = defaultdict(int)

    # Whether we are executing operations (ie hosts are all ready)
    is_executing: bool = False

    # Whether we should check for operation changes as part of the operation ordering phase, this
    # allows us to guesstimate which ops will result in changes on which hosts.
    check_for_changes: bool = True

    print_noop_info: bool = False  # print "[host] noop: reason for noop"
    print_fact_info: bool = False  # print "loaded fact X"
    print_input: bool = False
    print_fact_input: bool = False
    print_output: bool = False
    print_fact_output: bool = False

    # Used in CLI
    cwd: Optional[str] = None  # base directory for locating files/templates/etc
    current_deploy_filename: Optional[str] = None
    current_exec_filename: Optional[str] = None
    current_op_file_number: int = 0
    should_raise_failed_hosts: Optional[Callable[["State"], bool]] = None

    def __init__(
        self,
        inventory: Optional["Inventory"] = None,
        config: Optional["Config"] = None,
        check_for_changes: bool = True,
        **kwargs,
    ):
        """
        Initializes the state, the main Pyinfra

        Args:
            inventory (Optional[Inventory], optional): The inventory. Defaults to None.
            config (Optional[Config], optional): The config object. Defaults to None.
        """
        self.check_for_changes = check_for_changes

        if inventory:
            self.init(inventory, config, **kwargs)

    def init(
        self,
        inventory: "Inventory",
        config: Optional["Config"],
        initial_limit=None,
    ):
        # Config validation
        #

        # If no config, create one using the defaults
        if config is None:
            config = Config()

        if not config.PARALLEL:
            # TODO: benchmark this
            # In my own tests the optimum number of parallel SSH processes is
            # ~20 per CPU core - no science here yet, needs benchmarking!
            cpus = cpu_count()
            ideal_parallel = cpus * 20

            config.PARALLEL = min(ideal_parallel, len(inventory), MAX_PARALLEL)

        # If explicitly set, just issue a warning
        elif config.PARALLEL > MAX_PARALLEL:
            logger.warning(
                (
                    "Parallel set to {0}, but this may hit the open files limit of {1}.\n"
                    "    Max recommended value: {2}"
                ).format(config.PARALLEL, nofile_limit, MAX_PARALLEL),
            )

        # Actually initialise the state object
        #

        self.callback_handlers: list[BaseStateCallback] = []

        # Setup greenlet pools
        self.pool = Pool(config.PARALLEL)
        self.fact_pool = Pool(config.PARALLEL)

        # Private keys
        self.private_keys: dict[str, PKey] = {}

        # Assign inventory/config
        self.inventory = inventory
        self.config = config

        # Hosts we've activated at any time
        self.activated_hosts: set["Host"] = set()
        # Active hosts that *haven't* failed yet
        self.active_hosts: set["Host"] = set()
        # Hosts that have failed
        self.failed_hosts: set["Host"] = set()

        # Limit hosts changes dynamically to limit operations to a subset of hosts
        self.limit_hosts: list["Host"] = initial_limit

        # Op basics
        self.op_meta: dict[str, StateOperationMeta] = {}  # maps operation hash -> names/etc

        # Op dict for each host
        self.ops: dict["Host", dict[str, StateOperationHostData]] = {host: {} for host in inventory}

        # Meta dict for each host
        self.meta: dict["Host", StateHostMeta] = {host: StateHostMeta() for host in inventory}

        # Results dict for each host
        self.results: dict["Host", StateHostResults] = {
            host: StateHostResults() for host in inventory
        }

        # Assign state back references to inventory & config
        inventory.state = config.state = self
        for host in inventory:
            host.init(self)

        self.initialised = True

    def set_stage(self, stage: StateStage) -> None:
        if stage < self.current_stage:
            raise Exception("State stage cannot go backwards!")
        self.current_stage = stage

    def increment_warning_counter(self) -> None:
        self.stage_warnings[self.current_stage] += 1

    def get_warning_counter(self) -> int:
        return self.stage_warnings[self.current_stage]

    def should_check_for_changes(self):
        return self.check_for_changes

    def add_callback_handler(self, handler):
        if not isinstance(handler, BaseStateCallback):
            raise TypeError(
                ("{0} is not a valid callback handler (use `BaseStateCallback`)").format(handler),
            )
        self.callback_handlers.append(handler)

    def trigger_callbacks(self, method_name: str, *args, **kwargs):
        for handler in self.callback_handlers:
            func = getattr(handler, method_name)
            func(self, *args, **kwargs)

    def get_op_order(self):
        ts: TopologicalSorter = TopologicalSorter()

        for host in self.inventory:
            for i, op_hash in enumerate(host.op_hash_order):
                if not i:
                    ts.add(op_hash)
                else:
                    ts.add(op_hash, host.op_hash_order[i - 1])

        final_op_order = []

        try:
            ts.prepare()
        except CycleError as e:
            raise PyinfraError(
                (
                    "Cycle detected in operation ordering DAG.\n"
                    f"    Error: {e}\n\n"
                    "    This can happen when using loops in operation code, "
                    "please see: https://docs.pyinfra.com/en/latest/deploy-process.html#loops-cycle-errors"  # noqa: E501
                ),
            )

        while ts.is_active():
            # Ensure that where we have multiple different operations that can be executed in any
            # dependency order we order them by line numbers.
            node_group = sorted(
                ts.get_ready(),
                key=lambda op_hash: self.op_meta[op_hash].op_order,
            )
            ts.done(*node_group)
            final_op_order.extend(node_group)

        return final_op_order

    def get_op_meta(self, op_hash: str) -> StateOperationMeta:
        return self.op_meta[op_hash]

    def get_meta_for_host(self, host: "Host") -> StateHostMeta:
        return self.meta[host]

    def get_results_for_host(self, host: "Host") -> StateHostResults:
        return self.results[host]

    def get_op_data_for_host(
        self,
        host: "Host",
        op_hash: str,
    ) -> StateOperationHostData:
        return self.ops[host][op_hash]

    def set_op_data_for_host(
        self,
        host: "Host",
        op_hash: str,
        op_data: StateOperationHostData,
    ):
        self.ops[host][op_hash] = op_data

    def activate_host(self, host: "Host"):
        """
        Flag a host as active.
        """

        logger.debug("Activating host: %s", host)

        # Add to *both* activated and active - active will reduce as hosts fail
        # but connected will not, enabling us to track failed %.
        self.activated_hosts.add(host)
        self.active_hosts.add(host)

    def fail_hosts(self, hosts_to_fail, activated_count=None):
        """
        Flag a ``set`` of hosts as failed, error for ``config.FAIL_PERCENT``.
        """

        if not hosts_to_fail:
            return

        activated_count = activated_count or len(self.activated_hosts)

        logger.debug(
            "Failing hosts: {0}".format(
                ", ".join(
                    (host.name for host in hosts_to_fail),
                ),
            ),
        )

        self.failed_hosts.update(hosts_to_fail)

        self.active_hosts -= hosts_to_fail

        # Check we're not above the fail percent
        active_hosts = self.active_hosts

        # No hosts left!
        if not active_hosts:
            raise NoMoreHostsError("No hosts remaining!")

        if self.config.FAIL_PERCENT is not None:
            percent_failed = (1 - len(active_hosts) / activated_count) * 100

            if percent_failed > self.config.FAIL_PERCENT:
<<<<<<< HEAD
                raise NoMoreHostsError(
=======
                if self.should_raise_failed_hosts and self.should_raise_failed_hosts(self) is False:
                    return

                raise PyinfraError(
>>>>>>> ed67e748
                    "Over {0}% of hosts failed ({1}%)".format(
                        self.config.FAIL_PERCENT,
                        int(round(percent_failed)),
                    ),
                )

    def is_host_in_limit(self, host: "Host"):
        """
        Returns a boolean indicating if the host is within the current state limit.
        """

        limit_hosts = self.limit_hosts

        if not isinstance(limit_hosts, list):
            return True
        return host in limit_hosts<|MERGE_RESOLUTION|>--- conflicted
+++ resolved
@@ -13,12 +13,7 @@
 from pyinfra import logger
 
 from .config import Config
-<<<<<<< HEAD
-from .exceptions import NoMoreHostsError, PyinfraError
-from .util import sha1_hash
-=======
 from .exceptions import PyinfraError
->>>>>>> ed67e748
 
 if TYPE_CHECKING:
     from pyinfra.api.arguments import AllArguments
@@ -403,20 +398,16 @@
 
         # No hosts left!
         if not active_hosts:
-            raise NoMoreHostsError("No hosts remaining!")
+            raise PyinfraError("No hosts remaining!")
 
         if self.config.FAIL_PERCENT is not None:
             percent_failed = (1 - len(active_hosts) / activated_count) * 100
 
             if percent_failed > self.config.FAIL_PERCENT:
-<<<<<<< HEAD
-                raise NoMoreHostsError(
-=======
                 if self.should_raise_failed_hosts and self.should_raise_failed_hosts(self) is False:
                     return
 
                 raise PyinfraError(
->>>>>>> ed67e748
                     "Over {0}% of hosts failed ({1}%)".format(
                         self.config.FAIL_PERCENT,
                         int(round(percent_failed)),
