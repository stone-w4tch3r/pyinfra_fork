--- conflicted
+++ resolved
@@ -278,9 +278,6 @@
 }
 
 
-sentinel = object()
-
-
 def pop_global_arguments(
     kwargs: dict[str, Any],
     state: Optional["State"] = None,
@@ -316,20 +313,8 @@
         handler = argument_meta.handler
         default: Any = argument_meta.default(config)
 
-<<<<<<< HEAD
-        host_default: Any = getattr(host.data, key, sentinel)
-
-        # TODO: remove this additional check in v3
-        if host_default is sentinel and internal_key != key:
-            host_default = getattr(host.data, internal_key, sentinel)
-            if host_default is not sentinel:
-                show_legacy_argument_host_data_warning(internal_key)
-
-        if host_default is not sentinel:
-=======
         host_default = getattr(host.data, key, default_sentinel)
         if host_default is not default_sentinel:
->>>>>>> ed67e748
             default = host_default
 
         if key in kwargs:
