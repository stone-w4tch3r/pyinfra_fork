--- conflicted
+++ resolved
@@ -16,7 +16,7 @@
 
 from .arguments import CONNECTOR_ARGUMENT_KEYS, ConnectorArguments
 from .command import FunctionCommand, PyinfraCommand, StringCommand
-from .exceptions import NoMoreHostsError, PyinfraError
+from .exceptions import PyinfraError
 from .util import (
     format_exception,
     log_error_or_warning,
@@ -78,13 +78,9 @@
     commands = []
     all_combined_output_lines: list[OutputLine] = []
 
-<<<<<<< HEAD
-    for i, command in enumerate(op_data["commands"]):
-=======
     for command in op_data.command_generator():
         commands.append(command)
 
->>>>>>> ed67e748
         status = False
 
         connector_arguments = base_connector_arguments.copy()
@@ -95,20 +91,9 @@
 
         if isinstance(command, FunctionCommand):
             try:
-<<<<<<< HEAD
-                status = command.execute(state, host, executor_kwargs)
-            except NoMoreHostsError:
-                status = False
-            except Exception as e:  # Custom functions could do anything, so expect anything!
-                _formatted_exc = format_exception(e)
-                _error_msg = "Unexpected error in Python callback: {0}".format(_formatted_exc)
-                _error_msg_styled = click.style(_error_msg, "red")
-                _error_log = "{0}{1}".format(host.print_prefix, _error_msg_styled)
-=======
                 status = command.execute(state, host, connector_arguments)
             except Exception as e:
                 # Custom functions could do anything, so expect anything!
->>>>>>> ed67e748
                 logger.warning(traceback.format_exc())
                 host.log_styled(
                     f"Unexpected error in Python callback: {format_exception(e)}",
