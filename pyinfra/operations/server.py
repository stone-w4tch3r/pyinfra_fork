--- conflicted
+++ resolved
@@ -228,13 +228,8 @@
     yield StringCommand(temp_file, *args)
 
 
-<<<<<<< HEAD
-@operation
+@operation()
 def modprobe(module: str, present=True, force=False):
-=======
-@operation()
-def modprobe(module, present=True, force=False):
->>>>>>> ed67e748
     """
     Load/unload kernel modules.
 
@@ -348,13 +343,8 @@
         )
 
 
-<<<<<<< HEAD
-@operation
+@operation()
 def hostname(hostname: str, hostname_file: str = None):
-=======
-@operation()
-def hostname(hostname, hostname_file=None):
->>>>>>> ed67e748
     """
     Set the system hostname using ``hostnamectl`` or ``hostname`` on older systems.
 
@@ -767,13 +757,8 @@
         )
 
 
-<<<<<<< HEAD
-@operation
+@operation()
 def group(group: str, present=True, system=False, gid: int = None):
-=======
-@operation()
-def group(group, present=True, system=False, gid=None):
->>>>>>> ed67e748
     """
     Add/remove system groups.
 
@@ -896,11 +881,7 @@
     # Ensure .ssh directory
     # note that this always outputs commands unless the SSH user has access to the
     # authorized_keys file, ie the SSH user is the user defined in this function
-<<<<<<< HEAD
-    yield from files.directory(
-=======
     yield from files.directory._inner(
->>>>>>> ed67e748
         path=authorized_key_directory,
         user=user,
         group=group or user,
