"""
The Python module allows you to execute Python code within the context of a deploy.
"""

<<<<<<< HEAD
from inspect import getfullargspec
from typing import Callable

from pyinfra import logger
=======
>>>>>>> ed67e748
from pyinfra.api import FunctionCommand, operation


<<<<<<< HEAD
@operation(is_idempotent=False)
def call(function: Callable, *args, **kwargs):
=======
@operation(is_idempotent=False, _set_in_op=False)
def call(function, *args, **kwargs):
>>>>>>> ed67e748
    """
    Execute a Python function within a deploy.

    + function: the function to execute
    + args: arguments to pass to the function
    + kwargs: keyword arguments to pass to the function

    **Example:**

    .. code:: python

        def my_callback(hello=None):
            command = 'echo hello'
            if hello:
                command = command + ' ' + hello

            status, stdout, stderr = host.run_shell_command(command=command, sudo=SUDO)
            assert status is True  # ensure the command executed OK

            if 'hello ' not in '\\n'.join(stdout):  # stdout/stderr is a *list* of lines
                raise Exception(
                    f'`{command}` problem with callback stdout:{stdout} stderr:{stderr}',
                )

        python.call(
            name="Run my_callback function",
            function=my_callback,
            hello="world",
        )

    """

    yield FunctionCommand(function, args, kwargs)


<<<<<<< HEAD
@operation(is_idempotent=False)
def raise_exception(exception: Exception, *args, **kwargs):
=======
@operation(is_idempotent=False, _set_in_op=False)
def raise_exception(exception, *args, **kwargs):
>>>>>>> ed67e748
    """
    Raise a Python exception within a deploy.

    + exception: the exception class to raise
    + args: arguments passed to the exception creation
    + kwargs: keyword arguments passed to the exception creation

    **Example**:

    .. code:: python

        python.raise_exception(
            name="Raise NotImplementedError exception",
            exception=NotImplementedError,
            message="This is not implemented",
        )
    """

    def raise_exc(*args, **kwargs):  # pragma: no cover
        raise exception(*args, **kwargs)

    yield FunctionCommand(raise_exc, args, kwargs)<|MERGE_RESOLUTION|>--- conflicted
+++ resolved
@@ -2,23 +2,15 @@
 The Python module allows you to execute Python code within the context of a deploy.
 """
 
-<<<<<<< HEAD
 from inspect import getfullargspec
 from typing import Callable
 
 from pyinfra import logger
-=======
->>>>>>> ed67e748
 from pyinfra.api import FunctionCommand, operation
 
 
-<<<<<<< HEAD
-@operation(is_idempotent=False)
+@operation(is_idempotent=False, _set_in_op=False)
 def call(function: Callable, *args, **kwargs):
-=======
-@operation(is_idempotent=False, _set_in_op=False)
-def call(function, *args, **kwargs):
->>>>>>> ed67e748
     """
     Execute a Python function within a deploy.
 
@@ -54,13 +46,8 @@
     yield FunctionCommand(function, args, kwargs)
 
 
-<<<<<<< HEAD
-@operation(is_idempotent=False)
+@operation(is_idempotent=False, _set_in_op=False)
 def raise_exception(exception: Exception, *args, **kwargs):
-=======
-@operation(is_idempotent=False, _set_in_op=False)
-def raise_exception(exception, *args, **kwargs):
->>>>>>> ed67e748
     """
     Raise a Python exception within a deploy.
 
