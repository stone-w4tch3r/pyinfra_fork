--- conflicted
+++ resolved
@@ -23,351 +23,6 @@
     yield from postgres.dump._inner(*args, **kwargs)
 
 
-<<<<<<< HEAD
-@operation(is_idempotent=False)
-@_translate_legacy_args
-def sql(
-    sql: str,
-    database: str = None,
-    # Details for speaking to PostgreSQL via `psql` CLI
-    psql_user: str = None,
-    psql_password: str = None,
-    psql_host: str = None,
-    psql_port: int = None,
-):
-    """
-    Execute arbitrary SQL against PostgreSQL.
-
-    + sql: SQL command(s) to execute
-    + database: optional database to execute against
-    + psql_*: global module arguments, see above
-    """
-
-    yield make_execute_psql_command(
-        sql,
-        database=database,
-        user=psql_user,
-        password=psql_password,
-        host=psql_host,
-        port=psql_port,
-    )
-
-
-@operation
-@_translate_legacy_args
-def role(
-    role: str,
-    present=True,
-    password: str = None,
-    login=True,
-    superuser=False,
-    inherit=False,
-    createdb=False,
-    createrole=False,
-    replication=False,
-    connection_limit: int = None,
-    # Details for speaking to PostgreSQL via `psql` CLI
-    psql_user: str = None,
-    psql_password: str = None,
-    psql_host: str = None,
-    psql_port: int = None,
-):
-    """
-    Add/remove PostgreSQL roles.
-
-    + role: name of the role
-    + present: whether the role should be present or absent
-    + password: the password for the role
-    + login: whether the role can login
-    + superuser: whether role will be a superuser
-    + inherit: whether the role inherits from other roles
-    + createdb: whether the role is allowed to create databases
-    + createrole: whether the role is allowed to create new roles
-    + replication: whether this role is allowed to replicate
-    + connection_limit: the connection limit for the role
-    + psql_*: global module arguments, see above
-
-    Updates:
-        pyinfra will not attempt to change existing roles - it will either
-        create or drop roles, but not alter them (if the role exists this
-        operation will make no changes).
-
-    **Example:**
-
-    .. code:: python
-
-        postgresql.role(
-            name="Create the pyinfra PostgreSQL role",
-            role="pyinfra",
-            password="somepassword",
-            superuser=True,
-            login=True,
-            sudo_user="postgres",
-        )
-
-    """
-
-    roles = host.get_fact(
-        PostgresqlRoles,
-        psql_user=psql_user,
-        psql_password=psql_password,
-        psql_host=psql_host,
-        psql_port=psql_port,
-    )
-
-    is_present = role in roles
-
-    # User not wanted?
-    if not present:
-        if is_present:
-            yield make_execute_psql_command(
-                'DROP ROLE "{0}"'.format(role),
-                user=psql_user,
-                password=psql_password,
-                host=psql_host,
-                port=psql_port,
-            )
-            roles.pop(role)
-        else:
-            host.noop("postgresql role {0} does not exist".format(role))
-        return
-
-    # If we want the user and they don't exist
-    if not is_present:
-        sql_bits = ['CREATE ROLE "{0}"'.format(role)]
-
-        for key, value in (
-            ("LOGIN", login),
-            ("SUPERUSER", superuser),
-            ("INHERIT", inherit),
-            ("CREATEDB", createdb),
-            ("CREATEROLE", createrole),
-            ("REPLICATION", replication),
-        ):
-            if value:
-                sql_bits.append(key)
-
-        if connection_limit:
-            sql_bits.append("CONNECTION LIMIT {0}".format(connection_limit))
-
-        if password:
-            sql_bits.append(MaskString("PASSWORD '{0}'".format(password)))
-
-        yield make_execute_psql_command(
-            StringCommand(*sql_bits),
-            user=psql_user,
-            password=psql_password,
-            host=psql_host,
-            port=psql_port,
-        )
-        roles[role] = {
-            "super": superuser,
-            "createdb": createdb,
-            "createrole": createrole,
-        }
-    else:
-        host.noop("postgresql role {0} exists".format(role))
-
-
-@operation
-@_translate_legacy_args
-def database(
-    database: str,
-    present=True,
-    owner: str = None,
-    template: str = None,
-    encoding: str = None,
-    lc_collate: str = None,
-    lc_ctype: str = None,
-    tablespace: str = None,
-    connection_limit: int = None,
-    # Details for speaking to PostgreSQL via `psql` CLI
-    psql_user: str = None,
-    psql_password: str = None,
-    psql_host: str = None,
-    psql_port: int = None,
-):
-    """
-    Add/remove PostgreSQL databases.
-
-    + name: name of the database
-    + present: whether the database should exist or not
-    + owner: the PostgreSQL role that owns the database
-    + template: name of the PostgreSQL template to use
-    + encoding: encoding of the database
-    + lc_collate: lc_collate of the database
-    + lc_ctype: lc_ctype of the database
-    + tablespace: the tablespace to use for the template
-    + connection_limit: the connection limit to apply to the database
-    + psql_*: global module arguments, see above
-
-    Updates:
-        pyinfra will not attempt to change existing databases - it will either
-        create or drop databases, but not alter them (if the db exists this
-        operation will make no changes).
-
-    **Example:**
-
-    .. code:: python
-
-        postgresql.database(
-            name="Create the pyinfra_stuff database",
-            database="pyinfra_stuff",
-            owner="pyinfra",
-            encoding="UTF8",
-            sudo_user="postgres",
-        )
-
-    """
-
-    current_databases = host.get_fact(
-        PostgresqlDatabases,
-        psql_user=psql_user,
-        psql_password=psql_password,
-        psql_host=psql_host,
-        psql_port=psql_port,
-    )
-
-    is_present = database in current_databases
-
-    if not present:
-        if is_present:
-            yield make_execute_psql_command(
-                'DROP DATABASE "{0}"'.format(database),
-                user=psql_user,
-                password=psql_password,
-                host=psql_host,
-                port=psql_port,
-            )
-            current_databases.pop(database)
-        else:
-            host.noop("postgresql database {0} does not exist".format(database))
-        return
-
-    # We want the database but it doesn't exist
-    if present and not is_present:
-        sql_bits = ['CREATE DATABASE "{0}"'.format(database)]
-
-        for key, value in (
-            ("OWNER", '"{0}"'.format(owner) if owner else owner),
-            ("TEMPLATE", template),
-            ("ENCODING", encoding),
-            ("LC_COLLATE", lc_collate),
-            ("LC_CTYPE", lc_ctype),
-            ("TABLESPACE", tablespace),
-            ("CONNECTION LIMIT", connection_limit),
-        ):
-            if value:
-                sql_bits.append("{0} {1}".format(key, value))
-
-        yield make_execute_psql_command(
-            StringCommand(*sql_bits),
-            user=psql_user,
-            password=psql_password,
-            host=psql_host,
-            port=psql_port,
-        )
-        current_databases[database] = {
-            "template": template,
-            "encoding": encoding,
-            "lc_collate": lc_collate,
-            "lc_ctype": lc_ctype,
-            "tablespace": tablespace,
-            "connection_limit": connection_limit,
-        }
-    else:
-        host.noop("postgresql database {0} exists".format(database))
-
-
-@operation(is_idempotent=False)
-@_translate_legacy_args
-def dump(
-    dest: str,
-    database: str = None,
-    # Details for speaking to PostgreSQL via `psql` CLI
-    psql_user: str = None,
-    psql_password: str = None,
-    psql_host: str = None,
-    psql_port: int = None,
-):
-    """
-    Dump a PostgreSQL database into a ``.sql`` file. Requires ``pg_dump``.
-
-    + dest: name of the file to dump the SQL to
-    + database: name of the database to dump
-    + psql_*: global module arguments, see above
-
-    **Example:**
-
-    .. code:: python
-
-        postgresql.dump(
-            name="Dump the pyinfra_stuff database",
-            dest="/tmp/pyinfra_stuff.dump",
-            database="pyinfra_stuff",
-            sudo_user="postgres",
-        )
-
-    """
-
-    yield StringCommand(
-        make_psql_command(
-            executable="pg_dump",
-            database=database,
-            user=psql_user,
-            password=psql_password,
-            host=psql_host,
-            port=psql_port,
-        ),
-        ">",
-        dest,
-    )
-
-
-@operation(is_idempotent=False)
-@_translate_legacy_args
-def load(
-    src: str,
-    database: str = None,
-    # Details for speaking to PostgreSQL via `psql` CLI
-    psql_user: str = None,
-    psql_password: str = None,
-    psql_host: str = None,
-    psql_port: int = None,
-):
-    """
-    Load ``.sql`` file into a database.
-
-    + src: the filename to read from
-    + database: name of the database to import into
-    + psql_*: global module arguments, see above
-
-    **Example:**
-
-    .. code:: python
-
-        postgresql.load(
-            name="Import the pyinfra_stuff dump into pyinfra_stuff_copy",
-            src="/tmp/pyinfra_stuff.dump",
-            database="pyinfra_stuff_copy",
-            sudo_user="postgres",
-        )
-
-    """
-
-    yield StringCommand(
-        make_psql_command(
-            database=database,
-            user=psql_user,
-            password=psql_password,
-            host=psql_host,
-            port=psql_port,
-        ),
-        "<",
-        src,
-    )
-=======
 @operation(is_idempotent=False, is_deprecated=True)
 def load(*args, **kwargs):
-    yield from postgres.load._inner(*args, **kwargs)
->>>>>>> ed67e748
+    yield from postgres.load._inner(*args, **kwargs)