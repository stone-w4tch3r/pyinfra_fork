--- conflicted
+++ resolved
@@ -155,13 +155,8 @@
     )
 
 
-<<<<<<< HEAD
-@operation
+@operation()
 def tap(src: str = None, present=True, url: str = None):
-=======
-@operation()
-def tap(src=None, present=True, url=None):
->>>>>>> ed67e748
     """
     Add/remove brew taps.
 
