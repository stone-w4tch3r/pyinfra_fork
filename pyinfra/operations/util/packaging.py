--- conflicted
+++ resolved
@@ -92,6 +92,7 @@
             for package in [package.rsplit(version_join, 1) for package in packages_to_ensure]
         ]
 
+    # todo are diff_packages needed at all?
     diff_packages = []
     diff_expanded_packages = {}
 
@@ -154,23 +155,6 @@
             " ".join([shlex.quote(pkg) for pkg in joined_packages]),
         )
 
-<<<<<<< HEAD
-        for package in diff_packages:  # add/remove from current packages
-            pkg_name = _package_name(package)
-            version = "unknown"
-            if isinstance(package, list):
-                version = package[1]
-
-            if present:
-                current_packages_to_versions[pkg_name] = {version}
-                current_packages_to_versions.update(diff_expanded_packages.get(pkg_name, {}))
-            else:
-                current_packages_to_versions.pop(pkg_name, None)
-                for name in diff_expanded_packages.get(pkg_name, {}):
-                    current_packages_to_versions.pop(name, None)
-
-=======
->>>>>>> ed67e748
     if latest and upgrade_command and upgrade_packages:
         yield "{0} {1}".format(
             upgrade_command,
@@ -193,11 +177,7 @@
         temp_filename = "{0}.rpm".format(host.get_temp_filename(source))
 
         # Ensure it's downloaded
-<<<<<<< HEAD
-        yield from files.download(src=source, dest=temp_filename)
-=======
-        yield from files.download._inner(source, temp_filename)
->>>>>>> ed67e748
+        yield from files.download._inner(src=source, dest=temp_filename)
 
         # Override the source with the downloaded file
         source = temp_filename
@@ -235,6 +215,7 @@
         )
 
 
+# todo check this
 def ensure_yum_repo(
     host: Host,
     name_or_url: str,
@@ -259,21 +240,13 @@
 
     # If we don't want the repo, just remove any existing file
     if not present:
-<<<<<<< HEAD
-        yield from files.file(path=filename, present=False)
-=======
-        yield from files.file._inner(filename, present=False)
->>>>>>> ed67e748
+        yield from files.file._inner(path=filename, present=False)
         return
 
     # If we're a URL, download the repo if it doesn't exist
     if url:
         if not host.get_fact(File, path=filename):
-<<<<<<< HEAD
-            yield from files.download(src=url, dest=filename)
-=======
-            yield from files.download._inner(url, filename)
->>>>>>> ed67e748
+            yield from files.download._inner(src=url, dest=filename)
         return
 
     # Description defaults to name
@@ -299,8 +272,4 @@
     repo_file = StringIO(repo)
 
     # Ensure this is the file on the server
-<<<<<<< HEAD
-    yield from files.put(src=repo, dest=filename)
-=======
-    yield from files.put._inner(repo_file, filename)
->>>>>>> ed67e748
+    yield from files.put._inner(src=repo_file, dest=filename)