from pyinfra.api import Host


def handle_service_control(
    host: Host,
    name: str,
    statuses: dict[str, bool],
    formatter: str,
    running: bool = None,
    restarted: bool = None,
    reloaded: bool = None,
    command: str = None,
    status_argument="status",
):
    is_running = statuses.get(name, None)

<<<<<<< HEAD
    # If we don't know the status, we need to check if it's up before starting
    # and/or restarting/reloading
    if is_running is None:
        yield (
            "if ({status_command}); then "
            "({stop_command}); ({restart_command}); ({reload_command}); "
            "else ({start_command}); fi"
        ).format(
            status_command=formatter.format(name, status_argument),
            start_command=(formatter.format(name, "start") if running is True else "true"),
            stop_command=(formatter.format(name, "stop") if running is False else "true"),
            restart_command=(formatter.format(name, "restart") if restarted else "true"),
            reload_command=(formatter.format(name, "reload") if reloaded else "true"),
        )
        statuses[name] = running

    else:
        # Need down but running
        if running is False:
            if is_running:
                yield formatter.format(name, "stop")
                statuses[name] = False
            else:
                host.noop("service {0} is stopped".format(name))

        # Need running but down
        if running is True:
            if not is_running:
                yield formatter.format(name, "start")
                statuses[name] = True
            else:
                host.noop("service {0} is running".format(name))

        # Only restart if the service is already running
        if restarted and is_running:
            yield formatter.format(name, "restart")

        # Only reload if the service is already reloaded
        if reloaded and is_running:
            yield formatter.format(name, "reload")
=======
    # Need down but running
    if running is False:
        if status:
            yield formatter.format(name, "stop")
        else:
            host.noop("service {0} is stopped".format(name))

    # Need running but down
    if running is True:
        if not status:
            yield formatter.format(name, "start")
        else:
            host.noop("service {0} is running".format(name))

    # Only restart if the service is already running
    if restarted and status:
        yield formatter.format(name, "restart")

    # Only reload if the service is already reloaded
    if reloaded and status:
        yield formatter.format(name, "reload")
>>>>>>> ed67e748

    # Always execute arbitrary commands as these may or may not rely on the service
    # being up or down
    if command:
        yield formatter.format(name, command)<|MERGE_RESOLUTION|>--- conflicted
+++ resolved
@@ -12,50 +12,8 @@
     command: str = None,
     status_argument="status",
 ):
-    is_running = statuses.get(name, None)
+    status = statuses.get(name, None)
 
-<<<<<<< HEAD
-    # If we don't know the status, we need to check if it's up before starting
-    # and/or restarting/reloading
-    if is_running is None:
-        yield (
-            "if ({status_command}); then "
-            "({stop_command}); ({restart_command}); ({reload_command}); "
-            "else ({start_command}); fi"
-        ).format(
-            status_command=formatter.format(name, status_argument),
-            start_command=(formatter.format(name, "start") if running is True else "true"),
-            stop_command=(formatter.format(name, "stop") if running is False else "true"),
-            restart_command=(formatter.format(name, "restart") if restarted else "true"),
-            reload_command=(formatter.format(name, "reload") if reloaded else "true"),
-        )
-        statuses[name] = running
-
-    else:
-        # Need down but running
-        if running is False:
-            if is_running:
-                yield formatter.format(name, "stop")
-                statuses[name] = False
-            else:
-                host.noop("service {0} is stopped".format(name))
-
-        # Need running but down
-        if running is True:
-            if not is_running:
-                yield formatter.format(name, "start")
-                statuses[name] = True
-            else:
-                host.noop("service {0} is running".format(name))
-
-        # Only restart if the service is already running
-        if restarted and is_running:
-            yield formatter.format(name, "restart")
-
-        # Only reload if the service is already reloaded
-        if reloaded and is_running:
-            yield formatter.format(name, "reload")
-=======
     # Need down but running
     if running is False:
         if status:
@@ -77,7 +35,6 @@
     # Only reload if the service is already reloaded
     if reloaded and status:
         yield formatter.format(name, "reload")
->>>>>>> ed67e748
 
     # Always execute arbitrary commands as these may or may not rely on the service
     # being up or down
