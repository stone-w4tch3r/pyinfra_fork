"""
Manage upstart services.
"""

from io import StringIO

from pyinfra import host
from pyinfra.api import operation
from pyinfra.facts.upstart import UpstartStatus

from . import files
from .util.service import handle_service_control


@operation()
def service(
    service: str,
    running=True,
    restarted=False,
    reloaded=False,
    command: str = None,
    enabled: bool = None,
):
    """
    Manage the state of upstart managed services.

    + service: name of the service to manage
    + running: whether the service should be running
    + restarted: whether the service should be restarted
    + reloaded: whether the service should be reloaded
    + command: custom command to pass like: ``/etc/rc.d/<service> <command>``
    + enabled: whether this service should be enabled/disabled on boot

    Enabling/disabling services:
        Upstart jobs define runlevels in their config files - as such there is no way to
        edit/list these without fiddling with the config. So pyinfra simply manages the
        existence of a ``/etc/init/<service>.override`` file, and sets its content to
        "manual" to disable automatic start of services.
    """

    yield from handle_service_control(
        host,
        service,
        host.get_fact(UpstartStatus),
        "initctl {1} {0}",
        running,
        restarted,
        reloaded,
        command,
    )

    # Upstart jobs are setup w/runlevels etc in their config files, so here we just check
    # there's no override file.
    if enabled is True:
<<<<<<< HEAD
        yield from files.file(
=======
        yield from files.file._inner(
>>>>>>> ed67e748
            path="/etc/init/{0}.override".format(service),
            present=False,
        )

    # Set the override file to "manual" to disable automatic start
    elif enabled is False:
        file = StringIO("manual\n")
        yield from files.put._inner(
            src=file,
            dest="/etc/init/{0}.override".format(service),
        )<|MERGE_RESOLUTION|>--- conflicted
+++ resolved
@@ -52,11 +52,7 @@
     # Upstart jobs are setup w/runlevels etc in their config files, so here we just check
     # there's no override file.
     if enabled is True:
-<<<<<<< HEAD
-        yield from files.file(
-=======
         yield from files.file._inner(
->>>>>>> ed67e748
             path="/etc/init/{0}.override".format(service),
             present=False,
         )
