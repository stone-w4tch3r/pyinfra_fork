"""
Execute commands and up/download files *from* the remote host.

Eg: ``pyinfra -> inventory-host.net <-> another-host.net``
"""

import shlex

from pyinfra import host
from pyinfra.api import OperationError, operation
from pyinfra.facts.files import File, FindInFile
from pyinfra.facts.server import Home

from . import files


<<<<<<< HEAD
@operation
def keyscan(hostname: str, force=False, port=22):
=======
@operation()
def keyscan(hostname, force=False, port=22):
>>>>>>> ed67e748
    """
    Check/add hosts to the ``~/.ssh/known_hosts`` file.

    + hostname: hostname that should have a key in ``known_hosts``
    + force: if the key already exists, remove and rescan

    **Example:**

    .. code:: python

        ssh.keyscan(
            name="Set add server two to known_hosts on one",
            hostname="two.example.com",
        )
    """

    homedir = host.get_fact(Home)

    yield from files.directory._inner(
        "{0}/.ssh".format(homedir),
        mode=700,
    )

    hostname_present = host.get_fact(
        FindInFile,
        path="{0}/.ssh/known_hosts".format(homedir),
        pattern=hostname,
    )

    keyscan_command = "ssh-keyscan -p {0} {1} >> {2}/.ssh/known_hosts".format(
        port,
        hostname,
        homedir,
    )

    if not hostname_present:
        yield keyscan_command

    elif force:
        yield "ssh-keygen -R {0}".format(hostname)
        yield keyscan_command

    else:
        host.noop("host key for {0} already exists".format(hostname))


@operation(is_idempotent=False)
def command(hostname: str, command: str, user: str = None, port=22):
    """
    Execute commands on other servers over SSH.

    + hostname: the hostname to connect to
    + command: the command to execute
    + user: connect with this user
    + port: connect to this port

    **Example:**

    .. code:: python

        ssh.command(
            name="Create file by running echo from host one to host two",
            hostname="two.example.com",
            command="echo 'one was here' > /tmp/one.txt",
            user="vagrant",
        )
    """

    command = shlex.quote(command)

    connection_target = hostname
    if user:
        connection_target = "@".join((user, hostname))

    yield "ssh -p {0} {1} {2}".format(port, connection_target, command)


@operation(is_idempotent=False)
def upload(
    hostname: str,
    filename: str,
    remote_filename: str = None,
    port=22,
    user: str = None,
    use_remote_sudo=False,
    ssh_keyscan=False,
):
    """
    Upload files to other servers using ``scp``.

    + hostname: hostname to upload to
    + filename: file to upload
    + remote_filename: where to upload the file to (defaults to ``filename``)
    + port: connect to this port
    + user: connect with this user
    + use_remote_sudo: upload to a temporary location and move using sudo
    + ssh_keyscan: execute ``ssh.keyscan`` before uploading the file
    """

    remote_filename = remote_filename or filename

    # Figure out where we're connecting (host or user@host)
    connection_target = hostname
    if user:
        connection_target = "@".join((user, hostname))

    if ssh_keyscan:
        yield from keyscan._inner(hostname)

    # If we're not using sudo on the remote side, just scp the file over
    if not use_remote_sudo:
        yield "scp -P {0} {1} {2}:{3}".format(
            port,
            filename,
            connection_target,
            remote_filename,
        )

    else:
        # Otherwise - we need a temporary location for the file
        temp_remote_filename = host.get_temp_filename()

        # scp it to the temporary location
        upload_cmd = "scp -P {0} {1} {2}:{3}".format(
            port,
            filename,
            connection_target,
            temp_remote_filename,
        )

        yield upload_cmd

        # And sudo sudo to move it
        yield from command._inner(
            hostname=hostname,
            command="sudo mv {0} {1}".format(temp_remote_filename, remote_filename),
            port=port,
            user=user,
        )


@operation()
def download(
    hostname: str,
    filename: str,
    local_filename: str = None,
    force=False,
    port=22,
    user: str = None,
    ssh_keyscan=False,
):
    """
    Download files from other servers using ``scp``.

    + hostname: hostname to upload to
    + filename: file to download
    + local_filename: where to download the file to (defaults to ``filename``)
    + force: always download the file, even if present locally
    + port: connect to this port
    + user: connect with this user
    + ssh_keyscan: execute ``ssh.keyscan`` before uploading the file
    """

    local_filename = local_filename or filename

    # Get local file info
    local_file_info = host.get_fact(File, path=local_filename)

    # Local file exists but isn't a file?
    if local_file_info is False:
        raise OperationError(
            "Local destination {0} already exists and is not a file".format(
                local_filename,
            ),
        )

    # If the local file exists and we're not forcing a re-download, no-op
    if local_file_info and not force:
        host.noop("file {0} is already downloaded".format(filename))
        return

    # Figure out where we're connecting (host or user@host)
    connection_target = hostname
    if user:
        connection_target = "@".join((user, hostname))

    if ssh_keyscan:
        yield from keyscan._inner(hostname)

    # Download the file with scp
    yield "scp -P {0} {1}:{2} {3}".format(
        port,
        connection_target,
        filename,
        local_filename,
    )<|MERGE_RESOLUTION|>--- conflicted
+++ resolved
@@ -14,13 +14,8 @@
 from . import files
 
 
-<<<<<<< HEAD
-@operation
+@operation()
 def keyscan(hostname: str, force=False, port=22):
-=======
-@operation()
-def keyscan(hostname, force=False, port=22):
->>>>>>> ed67e748
     """
     Check/add hosts to the ``~/.ssh/known_hosts`` file.
 
