--- conflicted
+++ resolved
@@ -11,11 +11,7 @@
 from datetime import timedelta
 from fnmatch import fnmatch
 from io import StringIO
-<<<<<<< HEAD
-from typing import IO, Any
-=======
-from typing import Union
->>>>>>> ed67e748
+from typing import IO, Any, Union
 
 from jinja2 import TemplateRuntimeError, TemplateSyntaxError, UndefinedError
 
@@ -625,11 +621,7 @@
 
     # Put each file combination
     for local_filename, remote_filename in put_files:
-<<<<<<< HEAD
-        yield from put(
-=======
         yield from put._inner(
->>>>>>> ed67e748
             src=local_filename,
             dest=remote_filename,
             user=user,
@@ -912,8 +904,7 @@
                 host.noop("file {0} is already uploaded".format(dest))
 
 
-<<<<<<< HEAD
-@operation
+@operation()
 def template(
     src: str | IO[Any],
     dest: str,
@@ -923,10 +914,6 @@
     create_remote_dir=True,
     **data
 ):
-=======
-@operation()
-def template(src, dest, user=None, group=None, mode=None, create_remote_dir=True, **data):
->>>>>>> ed67e748
     '''
     Generate a template using jinja2 and write it to the remote system.
 
@@ -1042,11 +1029,7 @@
     output_file.template = src  # type: ignore[attr-defined]
 
     # Pass to the put function
-<<<<<<< HEAD
-    yield from put(
-=======
     yield from put._inner(
->>>>>>> ed67e748
         src=output_file,
         dest=dest,
         user=user,
@@ -1083,14 +1066,8 @@
     path: str,
     target: str = None,
     present=True,
-<<<<<<< HEAD
-    assume_present=False,
     user: str = None,
     group: str = None,
-=======
-    user=None,
-    group=None,
->>>>>>> ed67e748
     symbolic=True,
     create_remote_dir=True,
     force=False,
@@ -1195,16 +1172,9 @@
 def file(
     path: str,
     present=True,
-<<<<<<< HEAD
-    assume_present=False,
     user: str = None,
     group: str = None,
     mode: str = None,
-=======
-    user=None,
-    group=None,
-    mode=None,
->>>>>>> ed67e748
     touch=False,
     create_remote_dir=True,
     force=False,
@@ -1304,16 +1274,9 @@
 def directory(
     path: str,
     present=True,
-<<<<<<< HEAD
-    assume_present=False,
     user: str = None,
     group: str = None,
     mode: str = None,
-=======
-    user=None,
-    group=None,
-    mode=None,
->>>>>>> ed67e748
     recursive=False,
     force=False,
     force_backup=True,
@@ -1409,13 +1372,8 @@
             host.noop("directory {0} already exists".format(path))
 
 
-<<<<<<< HEAD
-@operation(pipeline_facts={"flags": "path"})
+@operation()
 def flags(path: str, flags: list[str] = None, present=True):
-=======
-@operation()
-def flags(path, flags=None, present=True):
->>>>>>> ed67e748
     """
     Set/clear file flags.
 
