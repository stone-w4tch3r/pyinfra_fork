"""
The files operations handles filesystem state, file uploads and template generation.
"""

from __future__ import annotations

import os
import posixpath
import sys
import traceback
from datetime import timedelta
from fnmatch import fnmatch
from io import StringIO
from typing import IO, Any, Union

from jinja2 import TemplateRuntimeError, TemplateSyntaxError, UndefinedError

from pyinfra import host, logger, state
from pyinfra.api import (
    FileDownloadCommand,
    FileUploadCommand,
    OperationError,
    OperationTypeError,
    OperationValueError,
    QuoteString,
    RsyncCommand,
    StringCommand,
    operation,
)
from pyinfra.api.command import make_formatted_string_command
from pyinfra.api.util import (
    get_call_location,
    get_file_sha1,
    get_path_permissions_mode,
    get_template,
    memoize,
)
from pyinfra.facts.files import (
    MARKER_BEGIN_DEFAULT,
    MARKER_DEFAULT,
    MARKER_END_DEFAULT,
    Block,
    Directory,
    File,
    FindFiles,
    FindInFile,
    Flags,
    Link,
    Md5File,
    Sha1File,
    Sha256File,
)
from pyinfra.facts.server import Date, Which

from .util import files as file_utils
from .util.files import adjust_regex, ensure_mode_int, get_timestamp, sed_replace, unix_path_join


@operation()
def download(
    src: str,
    dest: str,
    user: str = None,
    group: str = None,
    mode: str = None,
    cache_time: int = None,
    force=False,
    sha256sum: str = None,
    sha1sum: str = None,
    md5sum: str = None,
    headers: dict[str, str] = None,
    insecure=False,
    proxy: str = None,
):
    """
    Download files from remote locations using ``curl`` or ``wget``.

    + src: source URL of the file
    + dest: where to save the file
    + user: user to own the files
    + group: group to own the files
    + mode: permissions of the files
    + cache_time: if the file exists already, re-download after this time (in seconds)
    + force: always download the file, even if it already exists
    + sha256sum: sha256 hash to checksum the downloaded file against
    + sha1sum: sha1 hash to checksum the downloaded file against
    + md5sum: md5 hash to checksum the downloaded file against
    + headers: optional dictionary of headers to set for the HTTP request
    + insecure: disable SSL verification for the HTTP request
    + proxy: simple HTTP proxy through which we can download files, form `http://<yourproxy>:<port>`

    **Example:**

    .. code:: python

        files.download(
            name="Download the Docker repo file",
            src="https://download.docker.com/linux/centos/docker-ce.repo",
            dest="/etc/yum.repos.d/docker-ce.repo",
        )
    """

    info = host.get_fact(File, path=dest)

    # Destination is a directory?
    if info is False:
        raise OperationError(
            "Destination {0} already exists and is not a file".format(dest),
        )

    # Do we download the file? Force by default
    download = force

    # Doesn't exist, lets download it
    if info is None:
        download = True

    # Destination file exists & cache_time: check when the file was last modified,
    # download if old
    else:
        if cache_time:
            # Time on files is not tz-aware, and will be the same tz as the server's time,
            # so we can safely remove the tzinfo from the Date fact before comparison.
            cache_time = host.get_fact(Date).replace(tzinfo=None) - timedelta(seconds=cache_time)
            if info["mtime"] and info["mtime"] < cache_time:
                download = True

        if sha1sum:
            if sha1sum != host.get_fact(Sha1File, path=dest):
                download = True

        if sha256sum:
            if sha256sum != host.get_fact(Sha256File, path=dest):
                download = True

        if md5sum:
            if md5sum != host.get_fact(Md5File, path=dest):
                download = True

    # If we download, always do user/group/mode as SSH user may be different
    if download:
        temp_file = host.get_temp_filename(dest)

        curl_args: list[Union[str, StringCommand]] = ["-sSLf"]
        wget_args: list[Union[str, StringCommand]] = ["-q"]

        if proxy:
            curl_args.append(f"--proxy {proxy}")
            wget_args.append("-e use_proxy=yes")
            wget_args.append(f"-e http_proxy={proxy}")

        if insecure:
            curl_args.append("--insecure")
            wget_args.append("--no-check-certificate")

        if headers:
            for key, value in headers.items():
                header_arg = StringCommand("--header", QuoteString(f"{key}: {value}"))
                curl_args.append(header_arg)
                wget_args.append(header_arg)

        curl_command = make_formatted_string_command(
            "curl {0} {1} -o {2}",
            StringCommand(*curl_args),
            QuoteString(src),
            QuoteString(temp_file),
        )
        wget_command = make_formatted_string_command(
            "wget {0} {1} -O {2} || ( rm -f {2} ; exit 1 )",
            StringCommand(*wget_args),
            QuoteString(src),
            QuoteString(temp_file),
        )

        if host.get_fact(Which, command="curl"):
            yield curl_command
        elif host.get_fact(Which, command="wget"):
            yield wget_command
        else:
            yield "( {0} ) || ( {1} )".format(curl_command, wget_command)

        yield StringCommand("mv", QuoteString(temp_file), QuoteString(dest))

        if user or group:
            yield file_utils.chown(dest, user, group)

        if mode:
            yield file_utils.chmod(dest, mode)

        if sha1sum:
            yield make_formatted_string_command(
                (
                    "(( sha1sum {0} 2> /dev/null || shasum {0} || sha1 {0} ) | grep {1} ) "
                    "|| ( echo {2} && exit 1 )"
                ),
                QuoteString(dest),
                sha1sum,
                QuoteString("SHA1 did not match!"),
            )

        if sha256sum:
            yield make_formatted_string_command(
                (
                    "(( sha256sum {0} 2> /dev/null || shasum -a 256 {0} || sha256 {0} ) "
                    "| grep {1}) || ( echo {2} && exit 1 )"
                ),
                QuoteString(dest),
                sha256sum,
                QuoteString("SHA256 did not match!"),
            )

        if md5sum:
            yield make_formatted_string_command(
                (
                    "(( md5sum {0} 2> /dev/null || md5 {0} ) | grep {1}) "
                    "|| ( echo {2} && exit 1 )"
                ),
                QuoteString(dest),
                md5sum,
                QuoteString("MD5 did not match!"),
            )
    else:
        host.noop("file {0} has already been downloaded".format(dest))


@operation()
def line(
    path: str,
    line: str,
    present=True,
    replace: str = None,
    flags: list[str] = None,
    backup=False,
    interpolate_variables=False,
    escape_regex_characters=False,
    ensure_newline=False,
):
    """
    Ensure lines in files using grep to locate and sed to replace.

    + path: target remote file to edit
    + line: string or regex matching the target line
    + present: whether the line should be in the file
    + replace: text to replace entire matching lines when ``present=True``
    + flags: list of flags to pass to sed when replacing/deleting
    + backup: whether to backup the file (see below)
    + interpolate_variables: whether to interpolate variables in ``replace``
    + escape_regex_characters: whether to escape regex characters from the matching line
    + ensure_newline: ensures that the appended line is on a new line

    Regex line matching:
        Unless line matches a line (starts with ^, ends $), pyinfra will wrap it such that
        it does, like: ``^.*LINE.*$``. This means we don't swap parts of lines out. To
        change bits of lines, see ``files.replace``.

    Regex line escaping:
        If matching special characters (eg a crontab line containing *), remember to escape
        it first using Python's ``re.escape``.

    Backup:
        If set to ``True``, any editing of the file will place an old copy with the ISO
        date (taken from the machine running ``pyinfra``) appended as the extension. If
        you pass a string value this will be used as the extension of the backed up file.

    Append:
        If ``line`` is not in the file but we want it (``present`` set to ``True``), then
        it will be append to the end of the file.

    Ensure new line:
        This will ensure that the ``line`` being appended is always on a seperate new
        line in case the file doesn't end with a newline character.


    **Examples:**

    .. code:: python

        # prepare to do some maintenance
        maintenance_line = "SYSTEM IS DOWN FOR MAINTENANCE"
        files.line(
            name="Add the down-for-maintenance line in /etc/motd",
            path="/etc/motd",
            line=maintenance_line,
        )

        # Then, after the maintenance is done, remove the maintenance line
        files.line(
            name="Remove the down-for-maintenance line in /etc/motd",
            path="/etc/motd",
            line=maintenance_line,
            replace="",
            present=False,
        )

        # example where there is '*' in the line
        files.line(
            name="Ensure /netboot/nfs is in /etc/exports",
            path="/etc/exports",
            line=r"/netboot/nfs .*",
            replace="/netboot/nfs *(ro,sync,no_wdelay,insecure_locks,no_root_squash,"
            "insecure,no_subtree_check)",
        )

        files.line(
            name="Ensure myweb can run /usr/bin/python3 without password",
            path="/etc/sudoers",
            line=r"myweb .*",
            replace="myweb ALL=(ALL) NOPASSWD: /usr/bin/python3",
        )

        # example when there are double quotes (")
        line = 'QUOTAUSER=""'
        files.line(
            name="Example with double quotes (")",
            path="/etc/adduser.conf",
            line="^{}$".format(line),
            replace=line,
        )
    """

    match_line = adjust_regex(line, escape_regex_characters)
    #
    # if escape_regex_characters:
    #     match_line = re.sub(r"([\.\\\+\*\?\[\^\]\$\(\)\{\}\-])", r"\\\1", match_line)
    #
    # # Ensure we're matching a whole line, note: match may be a partial line so we
    # # put any matches on either side.
    # if not match_line.startswith("^"):
    #     match_line = "^.*{0}".format(match_line)
    # if not match_line.endswith("$"):
    #     match_line = "{0}.*$".format(match_line)

    # Is there a matching line in this file?
    present_lines = host.get_fact(
        FindInFile,
        path=path,
        pattern=match_line,
        interpolate_variables=interpolate_variables,
    )

    # If replace present, use that over the matching line
    if replace:
        line = replace
    # We must provide some kind of replace to sed_replace_command below
    else:
        replace = ""

    # Save commands for re-use in dynamic script when file not present at fact stage
    if ensure_newline:
        echo_command = make_formatted_string_command(
            "( [ $(tail -c1 {1} | wc -l) -eq 0 ] && echo ; echo {0} ) >> {1}",
            '"{0}"'.format(line) if interpolate_variables else QuoteString(line),
            QuoteString(path),
        )
    else:
        echo_command = make_formatted_string_command(
            "echo {0} >> {1}",
            '"{0}"'.format(line) if interpolate_variables else QuoteString(line),
            QuoteString(path),
        )

    if backup:
        backup_filename = "{0}.{1}".format(path, get_timestamp())
        echo_command = StringCommand(
            make_formatted_string_command(
                "cp {0} {1} && ",
                QuoteString(path),
                QuoteString(backup_filename),
            ),
            echo_command,
        )

    sed_replace_command = sed_replace(
        path,
        match_line,
        replace,
        flags=flags,
        backup=backup,
        interpolate_variables=interpolate_variables,
    )

    # No line and we want it, append it
    if not present_lines and present:
        # If we're doing replacement, only append if the *replacement* line
        # does not exist (as we are appending the replacement).
        if replace:
            # Ensure replace explicitly matches a whole line
            replace_line = replace
            if not replace_line.startswith("^"):
                replace_line = f"^{replace_line}"
            if not replace_line.endswith("$"):
                replace_line = f"{replace_line}$"

            present_lines = host.get_fact(
                FindInFile,
                path=path,
                pattern=replace_line,
                interpolate_variables=interpolate_variables,
            )

        if not present_lines:
            yield echo_command
        else:
            host.noop('line "{0}" exists in {1}'.format(replace or line, path))

    # Line(s) exists and we want to remove them, replace with nothing
    elif present_lines and not present:
        yield sed_replace(
            path,
            match_line,
            "",
            flags=flags,
            backup=backup,
            interpolate_variables=interpolate_variables,
        )

    # Line(s) exists and we have want to ensure they're correct
    elif present_lines and present:
        # If any of lines are different, sed replace them
        if replace and any(line != replace for line in present_lines):
            yield sed_replace_command
        else:
            host.noop('line "{0}" exists in {1}'.format(replace or line, path))


@operation()
def replace(
    path: str,
    text: str = None,
    replace: str = None,
    flags: list[str] = None,
    backup=False,
    interpolate_variables=False,
    match=None,  # deprecated
):
    """
    Replace contents of a file using ``sed``.

    + path: target remote file to edit
    + text: text/regex to match against
    + replace: text to replace with
    + flags: list of flags to pass to sed
    + backup: whether to backup the file (see below)
    + interpolate_variables: whether to interpolate variables in ``replace``

    Backup:
        If set to ``True``, any editing of the file will place an old copy with the ISO
        date (taken from the machine running ``pyinfra``) appended as the extension. If
        you pass a string value this will be used as the extension of the backed up file.

    **Example:**

    .. code:: python

        files.replace(
            name="Change part of a line in a file",
            path="/etc/motd",
            text="verboten",
            replace="forbidden",
        )
    """

    if text is None and match:
        text = match
        logger.warning(
            (
                "The `match` argument has been replaced by "
                "`text` in the `files.replace` operation ({0})"
            ).format(get_call_location()),
        )

    if text is None:
        raise TypeError("Missing argument `text` required in `files.replace` operation")

    if replace is None:
        raise TypeError("Missing argument `replace` required in `files.replace` operation")

    existing_lines = host.get_fact(
        FindInFile,
        path=path,
        pattern=text,
        interpolate_variables=interpolate_variables,
    )

    # Only do the replacement if the file does not exist (it may be created earlier)
    # or we have matching lines.
    if existing_lines is None or existing_lines:
        yield sed_replace(
            path,
            text,
            replace,
            flags=flags,
            backup=backup,
            interpolate_variables=interpolate_variables,
        )
    else:
        host.noop('string "{0}" does not exist in {1}'.format(text, path))


@operation()
def sync(
    src: str,
    dest: str,
    user: str = None,
    group: str = None,
    mode: str = None,
    dir_mode: str = None,
    delete=False,
    exclude: str | list[str] | tuple[str] = None,
    exclude_dir: str | list[str] | tuple[str] = None,
    add_deploy_dir=True,
):
    """
    Syncs a local directory with a remote one, with delete support. Note that delete will
    remove extra files on the remote side, but not extra directories.

    + src: local directory to sync
    + dest: remote directory to sync to
    + user: user to own the files and directories
    + group: group to own the files and directories
    + mode: permissions of the files
    + dir_mode: permissions of the directories
    + delete: delete remote files not present locally
    + exclude: string or list/tuple of strings to match & exclude files (eg *.pyc)
    + exclude_dir: string or list/tuple of strings to match & exclude directories (eg node_modules)
    + add_deploy_dir: interpret src as relative to deploy directory instead of current directory

    **Example:**

    .. code:: python

        # Sync local files/tempdir to remote /tmp/tempdir
        files.sync(
            name="Sync a local directory with remote",
            src="files/tempdir",
            dest="/tmp/tempdir",
        )

    Note: ``exclude`` and ``exclude_dir`` use ``fnmatch`` behind the scenes to do the filtering.

    + ``exclude`` matches against the filename.
    + ``exclude_dir`` matches against the path of the directory, relative to ``src``.
      Since fnmatch does not treat path separators (``/`` or ``\\``) as special characters,
      excluding all directories matching a given name, however deep under ``src`` they are,
      can be done for example with ``exclude_dir=["__pycache__", "*/__pycache__"]``

    """
    original_src = src  # Keep a copy to reference in errors
    src = os.path.normpath(src)

    # Add deploy directory?
    if add_deploy_dir and state.cwd:
        src = os.path.join(state.cwd, src)

    # Ensure the source directory exists
    if not os.path.isdir(src):
        raise IOError("No such directory: {0}".format(original_src))

    # Ensure exclude is a list/tuple
    if exclude is not None:
        if not isinstance(exclude, (list, tuple)):
            exclude = [exclude]

    # Ensure exclude_dir is a list/tuple
    if exclude_dir is not None:
        if not isinstance(exclude_dir, (list, tuple)):
            exclude_dir = [exclude_dir]

    put_files = []
    ensure_dirnames = []
    for dirpath, dirnames, filenames in os.walk(src, topdown=True):
        remote_dirpath = os.path.normpath(os.path.relpath(dirpath, src))

        # Filter excluded dirs
        for child_dir in dirnames[:]:
            child_path = os.path.normpath(os.path.join(remote_dirpath, child_dir))
            if exclude_dir and any(fnmatch(child_path, match) for match in exclude_dir):
                dirnames.remove(child_dir)

        if remote_dirpath and remote_dirpath != os.path.curdir:
            ensure_dirnames.append((remote_dirpath, get_path_permissions_mode(dirpath)))

        for filename in filenames:
            full_filename = os.path.join(dirpath, filename)

            # Should we exclude this file?
            if exclude and any(fnmatch(full_filename, match) for match in exclude):
                continue

            remote_full_filename = unix_path_join(
                *[
                    item
                    for item in (dest, remote_dirpath, filename)
                    if item and item != os.path.curdir
                ]
            )
            put_files.append((full_filename, remote_full_filename))

    # Ensure the destination directory - if the destination is a link, ensure
    # the link target is a directory.
    dest_to_ensure = dest
    dest_link_info = host.get_fact(Link, path=dest)
    if dest_link_info:
        dest_to_ensure = dest_link_info["link_target"]

    yield from directory._inner(
        path=dest_to_ensure,
        user=user,
        group=group,
        mode=dir_mode or get_path_permissions_mode(src),
    )

    # Ensure any remote dirnames
    for dir_path_curr, dir_mode_curr in ensure_dirnames:
        yield from directory._inner(
            path=unix_path_join(dest, dir_path_curr),
            user=user,
            group=group,
            mode=dir_mode or dir_mode_curr,
        )

    # Put each file combination
    for local_filename, remote_filename in put_files:
        yield from put._inner(
            src=local_filename,
            dest=remote_filename,
            user=user,
            group=group,
            mode=mode or get_path_permissions_mode(local_filename),
            add_deploy_dir=False,
            create_remote_dir=False,  # handled above
        )

    # Delete any extra files
    if delete:
        remote_filenames = set(host.get_fact(FindFiles, path=dest) or [])
        wanted_filenames = set([remote_filename for _, remote_filename in put_files])
        files_to_delete = remote_filenames - wanted_filenames
        for filename in files_to_delete:
            # Should we exclude this file?
            if exclude and any(fnmatch(filename, match) for match in exclude):
                continue

            yield from file._inner(path=filename, present=False)


@memoize
def show_rsync_warning():
    logger.warning("The `files.rsync` operation is in alpha!")


@operation(is_idempotent=False)
def rsync(src: str, dest: str, flags: list[str] = None):
    """
    Use ``rsync`` to sync a local directory to the remote system. This operation will actually call
    the ``rsync`` binary on your system.

    .. important::
        The ``files.rsync`` operation is in alpha, and only supported using SSH
        or ``@local`` connectors. When using the SSH connector, rsync will automatically use the
        StrictHostKeyChecking setting, config and known_hosts file (when specified).

    .. caution::
        When using SSH, the ``files.rsync`` operation only supports the ``sudo`` and ``sudo_user``
        global arguments.
    """

    if flags is None:
        flags = ["-ax", "--delete"]
    show_rsync_warning()

    try:
        host.check_can_rsync()
    except NotImplementedError as e:
        raise OperationError(*e.args)

    yield RsyncCommand(src, dest, flags)


def _create_remote_dir(remote_filename, user, group):
    # Always use POSIX style path as local might be Windows, remote always *nix
    remote_dirname = posixpath.dirname(remote_filename)
    if remote_dirname:
        yield from directory._inner(
            path=remote_dirname,
            user=user,
            group=group,
            _no_check_owner_mode=True,  # don't check existing user/mode
            _no_fail_on_link=True,  # don't fail if the path is a link
        )


@operation(
    # We don't (currently) cache the local state, so there's nothing we can
    # update to flag the local file as present.
    is_idempotent=False,
)
def get(
    src: str,
    dest: str,
    add_deploy_dir=True,
    create_local_dir=False,
    force=False,
):
    """
    Download a file from the remote system.

    + src: the remote filename to download
    + dest: the local filename to download the file to
    + add_deploy_dir: dest is relative to the deploy directory
    + create_local_dir: create the local directory if it doesn't exist
    + force: always download the file, even if the local copy matches

    Note:
        This operation is not suitable for large files as it may involve copying
        the remote file before downloading it.

    **Example:**

    .. code:: python

        files.get(
            name="Download a file from a remote",
            src="/etc/centos-release",
            dest="/tmp/whocares",
        )
    """

    if add_deploy_dir and state.cwd:
        dest = os.path.join(state.cwd, dest)

    if create_local_dir:
        local_pathname = os.path.dirname(dest)
        if not os.path.exists(local_pathname):
            os.makedirs(local_pathname)

    remote_file = host.get_fact(File, path=src)

    # No remote file, so assume exists and download it "blind"
    if not remote_file or force:
        yield FileDownloadCommand(src, dest, remote_temp_filename=host.get_temp_filename(dest))

    # No local file, so always download
    elif not os.path.exists(dest):
        yield FileDownloadCommand(src, dest, remote_temp_filename=host.get_temp_filename(dest))

    # Remote file exists - check if it matches our local
    else:
        local_sum = get_file_sha1(dest)
        remote_sum = host.get_fact(Sha1File, path=src)

        # Check sha1sum, upload if needed
        if local_sum != remote_sum:
            yield FileDownloadCommand(src, dest, remote_temp_filename=host.get_temp_filename(dest))


@operation()
def put(
    src: str | IO[Any],
    dest: str,
    user: str = None,
    group: str = None,
    mode: str = None,
    add_deploy_dir=True,
    create_remote_dir=True,
    force=False,
    assume_exists=False,
):
    """
    Upload a local file, or file-like object, to the remote system.

    + src: filename or IO-like object to upload
    + dest: remote filename to upload to
    + user: user to own the files
    + group: group to own the files
    + mode: permissions of the files, use ``True`` to copy the local file
    + add_deploy_dir: src is relative to the deploy directory
    + create_remote_dir: create the remote directory if it doesn't exist
    + force: always upload the file, even if the remote copy matches
    + assume_exists: whether to assume the local file exists

    ``dest``:
        If this is a directory that already exists on the remote side, the local
        file will be uploaded to that directory with the same filename.

    ``mode``:
        When set to ``True`` the permissions of the local file are applied to the
        remote file after the upload is complete.

    ``create_remote_dir``:
        If the remote directory does not exist it will be created using the same
        user & group as passed to ``files.put``. The mode will *not* be copied over,
        if this is required call ``files.directory`` separately.

    Note:
        This operation is not suitable for large files as it may involve copying
        the file before uploading it.

    **Examples:**

    .. code:: python

        files.put(
            name="Update the message of the day file",
            src="files/motd",
            dest="/etc/motd",
            mode="644",
        )

        files.put(
            name="Upload a StringIO object",
            src=StringIO("file contents"),
            dest="/etc/motd",
        )
    """

    # Upload IO objects as-is
    if hasattr(src, "read"):
        local_file = src
        local_sum = get_file_sha1(src)

    # Assume string filename
    else:
        # Add deploy directory?
        if add_deploy_dir and state.cwd:
            src = os.path.join(state.cwd, src)

        local_file = src

        if os.path.isfile(local_file):
            local_sum = get_file_sha1(local_file)
        elif assume_exists:
            local_sum = None
        else:
            raise IOError("No such file: {0}".format(local_file))

    if mode is True:
        if os.path.isfile(local_file):
            mode = get_path_permissions_mode(local_file)
        else:
            logger.warning(
                ("No local file exists to get permissions from with `mode=True` ({0})").format(
                    get_call_location(),
                ),
            )
    else:
        mode = ensure_mode_int(mode)

    remote_file = host.get_fact(File, path=dest)

    if not remote_file and bool(host.get_fact(Directory, path=dest)):
        dest = unix_path_join(dest, os.path.basename(src))
        remote_file = host.get_fact(File, path=dest)

    if create_remote_dir:
        yield from _create_remote_dir(dest, user, group)

    # No remote file, always upload and user/group/mode if supplied
    if not remote_file or force:
        yield FileUploadCommand(
            local_file,
            dest,
            remote_temp_filename=host.get_temp_filename(dest),
        )

        if user or group:
            yield file_utils.chown(dest, user, group)

        if mode:
            yield file_utils.chmod(dest, mode)

    # File exists, check sum and check user/group/mode if supplied
    else:
        remote_sum = host.get_fact(Sha1File, path=dest)

        # Check sha1sum, upload if needed
        if local_sum != remote_sum:
            yield FileUploadCommand(
                local_file,
                dest,
                remote_temp_filename=host.get_temp_filename(dest),
            )

            if user or group:
                yield file_utils.chown(dest, user, group)

            if mode:
                yield file_utils.chmod(dest, mode)

        else:
            changed = False

            # Check mode
            if mode and remote_file["mode"] != mode:
                yield file_utils.chmod(dest, mode)
                changed = True

            # Check user/group
            if (user and remote_file["user"] != user) or (group and remote_file["group"] != group):
                yield file_utils.chown(dest, user, group)
                changed = True

            if not changed:
                host.noop("file {0} is already uploaded".format(dest))


@operation()
def template(
    src: str | IO[Any],
    dest: str,
    user: str = None,
    group: str = None,
    mode: str = None,
    create_remote_dir=True,
    **data,
):
    '''
    Generate a template using jinja2 and write it to the remote system.

    + src: template filename or IO-like object
    + dest: remote filename
    + user: user to own the files
    + group: group to own the files
    + mode: permissions of the files
    + create_remote_dir: create the remote directory if it doesn't exist

    ``create_remote_dir``:
        If the remote directory does not exist it will be created using the same
        user & group as passed to ``files.put``. The mode will *not* be copied over,
        if this is required call ``files.directory`` separately.

    Notes:
       Common convention is to store templates in a "templates" directory and
       have a filename suffix with '.j2' (for jinja2).

       For information on the template syntax, see
       `the jinja2 docs <https://jinja.palletsprojects.com>`_.

    **Examples:**

    .. code:: python

        files.template(
            name="Create a templated file",
            src="templates/somefile.conf.j2",
            dest="/etc/somefile.conf",
        )

        files.template(
            name="Create service file",
            src="templates/myweb.service.j2",
            dest="/etc/systemd/system/myweb.service",
            mode="755",
            user="root",
            group="root",
        )

        # Example showing how to pass python variable to template file. You can also
        # use dicts and lists. The .j2 file can use `{{ foo_variable }}` to be interpolated.
        foo_variable = 'This is some foo variable contents'
        foo_dict = {
            "str1": "This is string 1",
            "str2": "This is string 2"
        }
        foo_list = [
            "entry 1",
            "entry 2"
        ]

        template = StringIO("""
        name: "{{ foo_variable }}"
        dict_contents:
            str1: "{{ foo_dict.str1 }}"
            str2: "{{ foo_dict.str2 }}"
        list_contents:
        {% for entry in foo_list %}
            - "{{ entry }}"
        {% endfor %}
        """)

        files.template(
            name="Create a templated file",
            src=template,
            dest="/tmp/foo.yml",
            foo_variable=foo_variable,
            foo_dict=foo_dict,
            foo_list=foo_list
        )
    '''

    if not hasattr(src, "read") and state.cwd:
        src = os.path.join(state.cwd, src)

    # Ensure host/state/inventory are available inside templates (if not set)
    data.setdefault("host", host)
    data.setdefault("state", state)
    data.setdefault("inventory", state.inventory)

    # Render and make file-like it's output
    try:
        output = get_template(src).render(data)
    except (TemplateRuntimeError, TemplateSyntaxError, UndefinedError) as e:
        trace_frames = [
            frame
            for frame in traceback.extract_tb(sys.exc_info()[2])
            if frame[2] in ("template", "<module>", "top-level template code")
        ]  # thank you https://github.com/saltstack/salt/blob/master/salt/utils/templates.py

        line_number = trace_frames[-1][1]

        # Quickly read the line in question and one above/below for nicer debugging
        with open(src, "r") as f:
            template_lines = f.readlines()

        template_lines = [line.strip() for line in template_lines]
        relevant_lines = template_lines[max(line_number - 2, 0) : line_number + 1]

        raise OperationError(
            "Error in template: {0} (L{1}): {2}\n...\n{3}\n...".format(
                src,
                line_number,
                e,
                "\n".join(relevant_lines),
            ),
        )

    output_file = StringIO(output)
    # Set the template attribute for nicer debugging
    output_file.template = src  # type: ignore[attr-defined]

    # Pass to the put function
    yield from put._inner(
        src=output_file,
        dest=dest,
        user=user,
        group=group,
        mode=mode,
        add_deploy_dir=False,
        create_remote_dir=create_remote_dir,
    )


def _validate_path(path):
    try:
        return os.fspath(path)
    except TypeError:
        raise OperationTypeError("`path` must be a string or `os.PathLike` object")


def _raise_or_remove_invalid_path(fs_type, path, force, force_backup, force_backup_dir):
    if force:
        if force_backup:
            backup_path = "{0}.{1}".format(path, get_timestamp())
            if force_backup_dir:
                backup_path = os.path.basename(backup_path)
                backup_path = "{0}/{1}".format(force_backup_dir, backup_path)
            yield StringCommand("mv", QuoteString(path), QuoteString(backup_path))
        else:
            yield StringCommand("rm", "-rf", QuoteString(path))
    else:
        raise OperationError("{0} exists and is not a {1}".format(path, fs_type))


@operation()
def link(
    path: str,
    target: str = None,
    present=True,
    user: str = None,
    group: str = None,
    symbolic=True,
    create_remote_dir=True,
    force=False,
    force_backup=True,
    force_backup_dir: str = None,
):
    """
    Add/remove/update links.

    + path: the name of the link
    + target: the file/directory the link points to
    + present: whether the link should exist
    + user: user to own the link
    + group: group to own the link
    + symbolic: whether to make a symbolic link (vs hard link)
    + create_remote_dir: create the remote directory if it doesn't exist
    + force: if the target exists and is not a file, move or remove it and continue
    + force_backup: set to ``False`` to remove any existing non-file when ``force=True``
    + force_backup_dir: directory to move any backup to when ``force=True``

    ``create_remote_dir``:
        If the remote directory does not exist it will be created using the same
        user & group as passed to ``files.put``. The mode will *not* be copied over,
        if this is required call ``files.directory`` separately.

    Source changes:
        If the link exists and points to a different target, pyinfra will remove it and
        recreate a new one pointing to then new target.

    **Examples:**

    .. code:: python

        files.link(
            name="Create link /etc/issue2 that points to /etc/issue",
            path="/etc/issue2",
            target="/etc/issue",
        )
    """

    path = _validate_path(path)

    if present and not target:
        raise OperationError("If present is True target must be provided")

    info = host.get_fact(Link, path=path)

    if info is False:  # not a link
        yield from _raise_or_remove_invalid_path(
            "link",
            path,
            force,
            force_backup,
            force_backup_dir,
        )
        info = None

    add_args = ["ln"]
    if symbolic:
        add_args.append("-s")

    remove_cmd = StringCommand("rm", "-f", QuoteString(path))

    if not present:
        if info:
            yield remove_cmd
        else:
            host.noop("link {link} does not exist")
        return

    assert target is not None  # appease typing QuoteString below
    add_cmd = StringCommand(" ".join(add_args), QuoteString(target), QuoteString(path))

    if info is None:  # create
        if create_remote_dir:
            yield from _create_remote_dir(path, user, group)

        yield add_cmd

        if user or group:
            yield file_utils.chown(path, user, group, dereference=False)

    else:  # edit
        changed = False

        # If the target is wrong, remove & recreate the link
        if not info or info["link_target"] != target:
            changed = True
            yield remove_cmd
            yield add_cmd

        # Check user/group
        if (user and info["user"] != user) or (group and info["group"] != group):
            yield file_utils.chown(path, user, group, dereference=False)
            changed = True

        if not changed:
            host.noop("link {0} already exists".format(path))


@operation()
def file(
    path: str,
    present=True,
    user: str = None,
    group: str = None,
    mode: str = None,
    touch=False,
    create_remote_dir=True,
    force=False,
    force_backup=True,
    force_backup_dir: str = None,
):
    """
    Add/remove/update files.

    + path: name/path of the remote file
    + present: whether the file should exist
    + user: user to own the files
    + group: group to own the files
    + mode: permissions of the files as an integer, eg: 755
    + touch: whether to touch the file
    + create_remote_dir: create the remote directory if it doesn't exist
    + force: if the target exists and is not a file, move or remove it and continue
    + force_backup: set to ``False`` to remove any existing non-file when ``force=True``
    + force_backup_dir: directory to move any backup to when ``force=True``

    ``create_remote_dir``:
        If the remote directory does not exist it will be created using the same
        user & group as passed to ``files.put``. The mode will *not* be copied over,
        if this is required call ``files.directory`` separately.

    **Example:**

    .. code:: python

        # Note: The directory /tmp/secret will get created with the default umask.
        files.file(
            name="Create /tmp/secret/file",
            path="/tmp/secret/file",
            mode="600",
            user="root",
            group="root",
            touch=True,
            create_remote_dir=True,
        )
    """

    path = _validate_path(path)

    mode = ensure_mode_int(mode)
    info = host.get_fact(File, path=path)

    if info is False:  # not a file
        yield from _raise_or_remove_invalid_path(
            "file",
            path,
            force,
            force_backup,
            force_backup_dir,
        )
        info = None

    if not present:
        if info:
            yield StringCommand("rm", "-f", QuoteString(path))
        else:
            host.noop("file {0} does not exist")
        return

    if info is None:  # create
        if create_remote_dir:
            yield from _create_remote_dir(path, user, group)

        yield StringCommand("touch", QuoteString(path))

        if mode:
            yield file_utils.chmod(path, mode)
        if user or group:
            yield file_utils.chown(path, user, group)

    else:  # update
        changed = False

        if touch:
            changed = True
            yield StringCommand("touch", QuoteString(path))

        # Check mode
        if mode and (not info or info["mode"] != mode):
            yield file_utils.chmod(path, mode)
            changed = True

        # Check user/group
        if (user and info["user"] != user) or (group and info["group"] != group):
            yield file_utils.chown(path, user, group)
            changed = True

        if not changed:
            host.noop("file {0} already exists".format(path))


@operation()
def directory(
    path: str,
    present=True,
    user: str = None,
    group: str = None,
    mode: str = None,
    recursive=False,
    force=False,
    force_backup=True,
    force_backup_dir: str = None,
    _no_check_owner_mode=False,
    _no_fail_on_link=False,
):
    """
    Add/remove/update directories.

    + path: path of the remote folder
    + present: whether the folder should exist
    + user: user to own the folder
    + group: group to own the folder
    + mode: permissions of the folder
    + recursive: recursively apply user/group/mode
    + force: if the target exists and is not a file, move or remove it and continue
    + force_backup: set to ``False`` to remove any existing non-file when ``force=True``
    + force_backup_dir: directory to move any backup to when ``force=True``

    **Examples:**

    .. code:: python

        files.directory(
            name="Ensure the /tmp/dir_that_we_want_removed is removed",
            path="/tmp/dir_that_we_want_removed",
            present=False,
        )

        files.directory(
            name="Ensure /web exists",
            path="/web",
            user="myweb",
            group="myweb",
        )

        # Multiple directories
        for dir in ["/netboot/tftp", "/netboot/nfs"]:
            files.directory(
                name="Ensure the directory `{}` exists".format(dir),
                path=dir,
            )
    """

    path = _validate_path(path)

    mode = ensure_mode_int(mode)
    info = host.get_fact(Directory, path=path)

    if info is False:  # not a directory
        if _no_fail_on_link and host.get_fact(Link, path=path):
            host.noop("directory {0} already exists (as a link)".format(path))
            return
        yield from _raise_or_remove_invalid_path(
            "directory",
            path,
            force,
            force_backup,
            force_backup_dir,
        )
        info = None

    if not present:
        if info:
            yield StringCommand("rm", "-rf", QuoteString(path))
        else:
            host.noop("directory {0} does not exist")
        return

    if info is None:  # create
        yield StringCommand("mkdir", "-p", QuoteString(path))
        if mode:
            yield file_utils.chmod(path, mode, recursive=recursive)
        if user or group:
            yield file_utils.chown(path, user, group, recursive=recursive)

    else:  # update
        if _no_check_owner_mode:
            return

        changed = False

        if mode and (not info or info["mode"] != mode):
            yield file_utils.chmod(path, mode, recursive=recursive)
            changed = True

        if (user and info["user"] != user) or (group and info["group"] != group):
            yield file_utils.chown(path, user, group, recursive=recursive)
            changed = True

        if not changed:
            host.noop("directory {0} already exists".format(path))


@operation()
def flags(path: str, flags: list[str] = None, present=True):
    """
    Set/clear file flags.

    + path: path of the remote folder
    + flags: a list of the file flags to be set or cleared
    + present: whether the flags should be set or cleared

    **Examples:**

    .. code:: python

        files.flags(
            name="Ensure ~/Library is visible in the GUI",
            path="~/Library",
            flags="hidden",
            present=False
        )

        files.directory(
            name="Ensure no one can change these files",
            path="/something/very/important",
            flags=["uchg", "schg"],
            present=True,
            _sudo=True
        )
    """
    flags = flags or []
    if not isinstance(flags, list):
        flags = [flags]

    if len(flags) == 0:
        host.noop(f"no changes requested to flags for '{path}'")
    else:
        current_set = set(host.get_fact(Flags, path=path))
        to_change = list(set(flags) - current_set) if present else list(current_set & set(flags))

        if len(to_change) > 0:
            prefix = "" if present else "no"
            new_flags = ",".join([prefix + flag for flag in sorted(to_change)])
            yield StringCommand("chflags", new_flags, QuoteString(path))
        else:
            host.noop(
                f'\'{path}\' already has \'{",".join(flags)}\' {"set" if present else "clear"}',
            )


@operation()
def block(
    path: str,
    content: str = None,
    present=True,
    line: str = None,
    backup=False,
    escape_regex_characters=False,
    try_prevent_shell_expansion=False,
    before=False,
    after=False,
    marker: str = None,
    begin: str = None,
    end: str = None,
):
    """
    Ensure content, surrounded by the appropriate markers, is present (or not) in the file.

    + path: target remote file
    + content: what should be present in the file (between markers).
    + present: whether the content should be present in the file
    + before: should the content be added before ``line`` if it doesn't exist
    + after: should the content be added after ``line`` if it doesn't exist
    + line: regex before or after which the content should be added if it doesn't exist.
    + backup: whether to backup the file (see ``files.line``). Default False.
    + escape_regex_characters: whether to escape regex characters from the matching line
    + try_prevent_shell_expansion: tries to prevent shell expanding by values like `$`
    + marker: the base string used to mark the text.  Default is ``# {mark} PYINFRA BLOCK``
    + begin: the value for ``{mark}`` in the marker before the content. Default is ``BEGIN``
    + end: the value for ``{mark}`` in the marker after the content. Default is ``END``

    Content appended if ``line`` not found in the file
        If ``content`` is not in the file but is required (``present=True``) and ``line`` is not
        found in the file, ``content`` (surrounded by markers) will be appended to the file.  The
        file is created if necessary.

    Content prepended or appended if ``line`` not specified
        If ``content`` is not in the file but is required and ``line`` was not provided the content
        will either be  prepended to the file (if both ``before`` and ``after``
        are ``True``) or appended to the file (if both are ``False``).

    Removal ignores ``content`` and ``line``

    Preventing shell expansion works by wrapping the content in '`' before passing to `awk`.
    WARNING: This will break if the content contains raw single quotes.

    **Examples:**

    .. code:: python

        # add entry to /etc/host
        files.block(
            name="add IP address for red server",
            path="/etc/hosts",
            content="10.0.0.1 mars-one",
            before=True,
            regex=".*localhost",
        )

        # have two entries in /etc/host
        files.block(
            name="add IP address for red server",
            path="/etc/hosts",
            content="10.0.0.1 mars-one\\n10.0.0.2 mars-two",
            before=True,
            regex=".*localhost",
        )

        # remove marked entry from /etc/hosts
        files.block(
            name="remove all 10.* addresses from /etc/hosts",
            path="/etc/hosts",
            present=False
        )

        # add out of date warning to web page
        files.block(
            name="add out of date warning to web page",
            path="/var/www/html/something.html",
            content= "<p>Warning: this page is out of date.</p>",
            regex=".*<body>.*",
            after=True
            marker="<!-- {mark} PYINFRA BLOCK -->",
        )

        # put complex alias into .zshrc
        files.block(
            path="/home/user/.zshrc",
            content="eval $(thefuck -a)",
            try_prevent_shell_expansion=True,
            marker="## {mark} ALIASES ##"
        )
    """

    logger.warning("The `files.block` operation is currently in beta!")

    mark_1 = (marker or MARKER_DEFAULT).format(mark=begin or MARKER_BEGIN_DEFAULT)
    mark_2 = (marker or MARKER_DEFAULT).format(mark=end or MARKER_END_DEFAULT)

    # standard awk doesn't have an "in-place edit" option so we write to a tempfile and
    # if edits were successful move to dest i.e. we do: <out_prep> ... do some work ... <real_out>
    q_path = QuoteString(path)
    out_prep = StringCommand('OUT="$(TMPDIR=/tmp mktemp -t pyinfra.XXXXXX)" && ')
    if backup:
        out_prep = StringCommand(
            "cp",
            q_path,
            QuoteString(f"{path}.{get_timestamp()}"),
            "&&",
            out_prep,
        )
    real_out = StringCommand(
        "chmod $(stat -c %a",
        q_path,
        "2>/dev/null || stat -f %Lp",
        q_path,
        ") $OUT && ",
        '(chown $(stat -c "%U:%G"',
        q_path,
        "2>/dev/null) $OUT || ",
        'chown -n $(stat -f "%u:%g"',
        q_path,
        ') $OUT)  && mv "$OUT"',
        q_path,
    )

    current = host.get_fact(Block, path=path, marker=marker, begin=begin, end=end)
    cmd = None
    if present:
        if not content:
            raise OperationValueError("'content' must be supplied when 'present' == True")
        if line:
            if before == after:
                raise OperationValueError(
                    "only one of 'before' or 'after' used when 'line` is specified"
                )
        elif before != after:
<<<<<<< HEAD
            raise ValueError("'line' must be supplied or 'before' and 'after' must be equal")
=======
            raise OperationValueError(
                "'line' must be supplied or 'before' and 'after' must be equal"
            )
>>>>>>> b4c44fe2
        if isinstance(content, str):
            # convert string to list of lines
            content = content.split("\n")
        if try_prevent_shell_expansion and any("'" in line for line in content):
            logger.warning("content contains single quotes, shell expansion prevention may fail")

        the_block = "\n".join([mark_1, *content, mark_2])

        if (current is None) or ((current == []) and (before == after)):
            # a) no file or b) file but no markers and we're adding at start or end. Both use 'cat'
            redirect = ">" if (current is None) else ">>"
            stdin = "- " if ((current == []) and before) else ""
            # here = hex(random.randint(0, 2147483647))
            here = "PYINFRAHERE"
            cmd = StringCommand(
                f"cat {stdin}{redirect}",
                q_path,
<<<<<<< HEAD
                f"<<{here}"
                if not try_prevent_shell_expansion
                else f"<<'{here}'",
                f"\n{the_block}\n{here}"
=======
                f"<<{here}" if not try_prevent_shell_expansion else f"<<'{here}'",
                f"\n{the_block}\n{here}",
>>>>>>> b4c44fe2
            )
        elif current == []:  # markers not found and have a pattern to match (not start or end)
            regex = adjust_regex(line, escape_regex_characters)
            print_before = "{ print }" if before else ""
            print_after = "{ print }" if after else ""
            prog = (
                'awk \'BEGIN {x=ARGV[2]; ARGV[2]=""} '
                f"{print_after} f!=1 && /{regex}/ {{ print x; f=1}} "
                f"END {{if (f==0) print ARGV[2] }} {print_before}'"
            )
            cmd = StringCommand(
                out_prep,
<<<<<<< HEAD
                prog, q_path,
                f'"{the_block}"'
                if not try_prevent_shell_expansion
                else f"'{the_block}'",
                "> $OUT &&",
                real_out
            )
        else:
            if (len(current) != len(content)) or (
                    not all(lines[0] == lines[1] for lines in zip(content, current))
=======
                prog,
                q_path,
                f'"{the_block}"' if not try_prevent_shell_expansion else f"'{the_block}'",
                "> $OUT &&",
                real_out,
            )
        else:
            if (len(current) != len(content)) or (
                not all(lines[0] == lines[1] for lines in zip(content, current))
>>>>>>> b4c44fe2
            ):  # marked_block found but text is different
                prog = (
                    'awk \'BEGIN {{f=1; x=ARGV[2]; ARGV[2]=""}}'
                    f"/{mark_1}/ {{print; print x; f=0}} /{mark_2}/ {{print; f=1; next}} f'"
                )
                cmd = StringCommand(
                    out_prep,
                    prog,
                    q_path,
                    '"' + "\n".join(content) + '"'
                    if not try_prevent_shell_expansion
                    else "'" + "\n".join(content) + "'",
                    "> $OUT &&",
                    real_out,
                )
            else:
                host.noop("content already present")

        if cmd:
            yield cmd
<<<<<<< HEAD
            host.create_fact(
                Block,
                kwargs={"path": path, "marker": marker, "begin": begin, "end": end},
                data=content,
            )
=======
>>>>>>> b4c44fe2
    else:  # remove the marked_block
        if content:
            logger.warning("'content' ignored when removing a marked_block")
        if current is None:
            host.noop("no remove required: file did not exist")
        elif current == []:
            host.noop("no remove required: markers not found")
        else:
            cmd = StringCommand(f"awk '/{mark_1}/,/{mark_2}/ {{next}} 1'")
            yield StringCommand(out_prep, cmd, q_path, "> $OUT &&", real_out)<|MERGE_RESOLUTION|>--- conflicted
+++ resolved
@@ -1557,13 +1557,9 @@
                     "only one of 'before' or 'after' used when 'line` is specified"
                 )
         elif before != after:
-<<<<<<< HEAD
-            raise ValueError("'line' must be supplied or 'before' and 'after' must be equal")
-=======
             raise OperationValueError(
                 "'line' must be supplied or 'before' and 'after' must be equal"
             )
->>>>>>> b4c44fe2
         if isinstance(content, str):
             # convert string to list of lines
             content = content.split("\n")
@@ -1581,15 +1577,8 @@
             cmd = StringCommand(
                 f"cat {stdin}{redirect}",
                 q_path,
-<<<<<<< HEAD
-                f"<<{here}"
-                if not try_prevent_shell_expansion
-                else f"<<'{here}'",
-                f"\n{the_block}\n{here}"
-=======
                 f"<<{here}" if not try_prevent_shell_expansion else f"<<'{here}'",
                 f"\n{the_block}\n{here}",
->>>>>>> b4c44fe2
             )
         elif current == []:  # markers not found and have a pattern to match (not start or end)
             regex = adjust_regex(line, escape_regex_characters)
@@ -1602,18 +1591,6 @@
             )
             cmd = StringCommand(
                 out_prep,
-<<<<<<< HEAD
-                prog, q_path,
-                f'"{the_block}"'
-                if not try_prevent_shell_expansion
-                else f"'{the_block}'",
-                "> $OUT &&",
-                real_out
-            )
-        else:
-            if (len(current) != len(content)) or (
-                    not all(lines[0] == lines[1] for lines in zip(content, current))
-=======
                 prog,
                 q_path,
                 f'"{the_block}"' if not try_prevent_shell_expansion else f"'{the_block}'",
@@ -1623,7 +1600,6 @@
         else:
             if (len(current) != len(content)) or (
                 not all(lines[0] == lines[1] for lines in zip(content, current))
->>>>>>> b4c44fe2
             ):  # marked_block found but text is different
                 prog = (
                     'awk \'BEGIN {{f=1; x=ARGV[2]; ARGV[2]=""}}'
@@ -1644,14 +1620,6 @@
 
         if cmd:
             yield cmd
-<<<<<<< HEAD
-            host.create_fact(
-                Block,
-                kwargs={"path": path, "marker": marker, "begin": begin, "end": end},
-                data=content,
-            )
-=======
->>>>>>> b4c44fe2
     else:  # remove the marked_block
         if content:
             logger.warning("'content' ignored when removing a marked_block")
