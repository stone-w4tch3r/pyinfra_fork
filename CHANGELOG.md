--- conflicted
+++ resolved
@@ -1,13 +1,14 @@
-<<<<<<< HEAD
+# v0.3.0
+
+Move to v3, type hints for operations
+
 # v0.1.1
 Fixed `server.reboot` + sudo bug
 
 # v0.1.0
 
-# v2.8
-=======
+
 # v3.0.beta0
->>>>>>> b4c44fe2
 
 Welcome to pyinfra v3! This version is the biggest overhaul of pyinfra since it was created back in 2015. Most v2 deployment code should be automatically compatible, but as always be aware. Major changes:
 
