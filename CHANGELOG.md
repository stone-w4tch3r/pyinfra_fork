--- conflicted
+++ resolved
@@ -1,25 +1,4 @@
-<<<<<<< HEAD
-# v2.9.2
-
-+ Fix documentation generation for versioned releases
-
-# v2.9.1
-
-+ Add ability to retry SSH connections on failure (@fwiesel)
-+ Handle nested operation errors correctly like unnested operations
-+ Display list of valid Terraform keys when no match
-+ Fix tab aligned `dpkg` output parsing in `deb.DebPackages` fact (@martenlienen)
-+ Fix support page chat link
-+ Fix default argument checking when looking up arguments from host data
-+ Fix duplicate traceback printing in callback operations
-+ Fix use of removed `--local-only` flag in `choco.ChocoPackages` fact
-+ Fix sudo no user regex when calling facts
-+ Fix missing use of `destination` & `not_destination` args in `iptables.rule` operation
-
-# v2.9
-=======
 # v3.0.beta0
->>>>>>> ed67e748
 
 Welcome to pyinfra v3! This version is the biggest overhaul of pyinfra since it was created back in 2015. Most v2 deployment code should be automatically compatible, but as always be aware. Major changes:
 
